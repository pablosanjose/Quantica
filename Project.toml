name = "Quantica"
uuid = "ae5ea0c6-3f5e-46a2-bc28-a7c4c7a4773c"
authors = ["Pablo San-Jose"]
version = "0.4.0"

[deps]
ExprTools = "e2ba6199-217a-4e67-a87a-7c52f15ade04"
GeometryBasics = "5c1252a2-5f33-56bf-86c9-59e7332b4326"
LinearAlgebra = "37e2e46d-f89d-539d-b4ee-838fcccc9c8e"
LinearMaps = "7a12625a-238d-50fd-b39a-03d52299707e"
NearestNeighbors = "b8a86587-4115-5ab1-83bc-aa920d37bbce"
OffsetArrays = "6fe1bfb0-de20-5000-8ca7-80f57d26f881"
ProgressMeter = "92933f4c-e287-5a05-a399-4b506db050ca"
Random = "9a3f8284-a2c9-5f02-9a11-845980a1fd5c"
Requires = "ae029012-a4dd-5104-9daa-d747884805df"
SparseArrays = "2f01184e-e22b-5df5-ae63-d93ebab69eaf"
SpecialFunctions = "276daf66-3868-5448-9aa4-cd146d93841b"
StaticArrays = "90137ffa-7385-5640-81b9-e52037218182"
Statistics = "10745b16-79ce-11e8-11f9-7d13ad32a3b2"

[compat]
ExprTools = "^0.1"
GeometryBasics = "^0.3"
LinearMaps = "2.6"
NearestNeighbors = "0.4"
OffsetArrays = "1.0"
ProgressMeter = "1.2"
Requires = "1.0"
SpecialFunctions = "0.10, 1.0"
<<<<<<< HEAD
StaticArrays = "0.12.3, 0.13, 1.0"
julia = "1.4"
=======
StaticArrays = "0.12.3, 0.13"
julia = "1.5"
>>>>>>> 6b25f5c2

[extras]
ArnoldiMethod = "ec485272-7323-5ecc-a04f-4719b315124d"
Arpack = "7d9fca2a-8960-54d3-9f78-7d1dccf2cb97"
FFTW = "7a1cc6ca-52ef-59f5-83cd-3a7055c09341"
Test = "8dfed614-e22c-5e08-85e1-65c5234f0b40"

[targets]
test = ["Test", "ArnoldiMethod", "FFTW", "Arpack"]<|MERGE_RESOLUTION|>--- conflicted
+++ resolved
@@ -27,13 +27,8 @@
 ProgressMeter = "1.2"
 Requires = "1.0"
 SpecialFunctions = "0.10, 1.0"
-<<<<<<< HEAD
 StaticArrays = "0.12.3, 0.13, 1.0"
-julia = "1.4"
-=======
-StaticArrays = "0.12.3, 0.13"
 julia = "1.5"
->>>>>>> 6b25f5c2
 
 [extras]
 ArnoldiMethod = "ec485272-7323-5ecc-a04f-4719b315124d"
