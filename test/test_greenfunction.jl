using Quantica: GreenFunction, GreenSlice, GreenSolution, zerocell, CellOrbitals, ncontacts

function testgreen(h, s; kw...)
    ω = 0.2
    g = greenfunction(h, s)
    @test g isa GreenFunction
    gω = g(ω; kw...)
    @test gω isa GreenSolution
    @test g(0) isa GreenSolution # promote Int to AbstractFloat to add eps
    L = Quantica.latdim(lattice(h))
    z = zero(SVector{L,Int})
    o = Quantica.unitvector(1, SVector{L,Int})
<<<<<<< HEAD
    conts = ntuple(identity, ncontacts(h))
    locs = (cellsites(z, :), cellsites(z, 2:3), cellsites(z, 2), cellsites(o, :), CellOrbitals(o, 1), CellOrbitals(z, 2:3), conts...)
=======
    locs = (cellsites(z, :), cellsites(z, 2), cellsites(z, 1:2), cellsites(z, (1,2)), cellsites(o, :), CellOrbitals(o, 1), CellOrbitals(z, 1:2), CellOrbitals(z, SA[2,1]))
>>>>>>> 27a7e978
    for loc in locs, loc´ in locs
        gs = g[loc, loc´]
        @test gs isa GreenSlice
        gsω = gs(ω; kw...)
        gωs = gω[loc, loc´]
        @test gsω == gωs
        loc === loc´ && @test all(x->imag(x)<=0, diag(gωs))
    end
    return nothing
end

@testset "basic greenfunctions" begin
    h0 = LP.honeycomb() |> hamiltonian(hopping(SA[0 1; 1 0]), orbitals = 2) |> supercell(region = RP.circle(10))
    s0 = GS.SparseLU()
    s0´ = GS.Spectrum()
    h1 = LP.square() |> hamiltonian(@onsite((; o = 1) -> o*I) + hopping(SA[0 1; 1 0]), orbitals = 2) |> supercell((1,0), region = r -> abs(r[2]) < 2)
    s1 = GS.Schur()
    s1´ = GS.Schur(boundary = -1)
    for (h, s) in zip((h0, h0, h1, h1), (s0, s0´, s1, s1´))
        testgreen(h, s; o = 2)
    end
    # This ensures that flat_sync! is called with multiorbitals when call!-ing ph upon calling g
    g = LP.square() |> hamiltonian(@onsite(()->I), orbitals = 2) |> supercell |> greenfunction
    @test g[](0.0 + 0im) ≈ SA[-1 0; 0 -1]
end

@testset "greenfunction with contacts" begin
    g = LP.linear() |> hamiltonian(hopping(I), orbitals = 2) |> attach(@onsite(ω->im*I), cells = 1) |> attach(@onsite(ω->im*I), cells = 4) |> greenfunction
    @test size(g[(; cells = 2), (; cells = 3)](0.2)) == (2,2)

    h0 = LP.square() |> hamiltonian(hopping(SA[0 1; 1 0]), orbitals = 2) |> supercell(region = RP.circle(10))
    s0 = GS.SparseLU()
    s0´ = GS.Spectrum()
    h1 = LP.square() |> hamiltonian(@onsite((; o = 1) -> o*I) + hopping(SA[0 1; 1 0]), orbitals = 2) |> supercell((1,0), region = r -> abs(r[2]) < 2)
    s1 = GS.Schur()
    s1´ = GS.Schur(boundary = -1)
    sites´ = (; region = r -> abs(r[2]) < 2 && r[1] == 0)
    # non-hermitian Σ model
    mod = @onsite((ω, r; o = 1) -> (o - im*ω)*I) +
          plusadjoint(@onsite((ω; p=1)-> p*I) +  @hopping((ω, r, dr; t = 1) -> im*dr[1]*t*I; range = 1))
    g0, g0´, g1´ = greenfunction(h0, s0), greenfunction(h0, s0´), greenfunction(h1, s1´)
    for (h, s) in zip((h0, h0, h1, h1), (s0, s0´, s1, s1´))
        oh = h |> attach(nothing; sites´...)
        testgreen(oh, s)
        oh = h |> attach(mod; sites´...)
        testgreen(oh, s)
        for glead in (g0, g0´, g1´)
            oh = h |> attach(glead[sites´], hopping(I; range = (1,2)); sites´...)
            testgreen(oh, s)
            L´ = Quantica.latdim(lattice(parent(glead)))
            iszero(L´) && continue
            oh = h |> attach(glead; sites´...)
            testgreen(oh, s)
            oh = h |> attach(glead, hopping(I; range = (1,2)); sites´...)
            testgreen(oh, s)
        end
    end

    # SparseLU and Spectrum are equivalent
    @test g0[(; region = RP.circle(2)), (; region = RP.circle(3))](0.2) ≈
          g0´[(; region = RP.circle(2)), (; region = RP.circle(3))](0.2)

    # contacts that don't include all sublattices
    h = lattice(sublat(0, name = :L), sublat(1, name = :R)) |> hamiltonian
    @test h |> attach(onsite(ω->1), sublats = :L) |> greenfunction isa GreenFunction

    # multiple contacts
    h0 = LP.square(type = Float32) |> hopping(1)
    hc = h0 |> supercell(region = RP.rectangle((2, 2)))
    glead = h0 |> supercell((1,0), region = r -> -1 <= r[2] <= 1) |> attach(nothing; cells = SA[1]) |> greenfunction(GS.Schur(boundary = 0));
    g = hc |> attach(glead, region = r -> r[1] == 1) |> attach(glead, region = r -> r[1] == -1, reverse = true)  |> attach(onsite(ω->1), region = r -> r == SA[0,0]) |> greenfunction
    @test Quantica.ncontacts(g) == 3
end

@testset "greenfunction KPM" begin
    g = HP.graphene(a0 = 1, t0 = 1, orbitals = (2,1)) |> supercell(region = RP.circle(20)) |>
        attach(nothing, region = RP.circle(1)) |> greenfunction(GS.KPM(order = 300, bandrange = (-3.1, 3.1)))
    ρs = ldos(g[1], kernel = missing)
    for ω in -3:0.1:3
        @test all(>=(0), ρs(ω))
    end

    ω = -0.1
    gωs = g[1](ω)
    ρflat = -imag.(diag(gωs))/pi
    @test all(>(0), ρflat)
    ρs = ldos(g[1], kernel = missing)
    ρ = ρs(ω)
    @test sum(ρ) ≈ sum(ρflat)
    @test (length(ρflat), length(ρ)) == (9, 9)

    ω = -0.1
    gωs = g[1](ω)
    ρflat = -imag.(diag(gωs))/pi
    @test all(>(0), ρflat)
    ρs = ldos(g[1], kernel = I)
    ρ = ρs(ω)
    @test sum(ρ) ≈ sum(ρflat)
    @test (length(ρflat), length(ρ)) == (9, 6)

    g = HP.graphene(a0 = 1, t0 = 1, orbitals = (2,1)) |> supercell(region = RP.circle(20)) |>
        attach(nothing, region = RP.circle(1)) |> greenfunction(GS.KPM(order = 500))
    gωs = g[1](ω)
    ρflat´ = -imag.(diag(gωs))/pi
    ρ´ = ldos(g[1])(ω)
    @test all(<(0.01), abs.(ρ .- ρ´))
    @test all(<(0.01), abs.(ρflat .- ρflat´))
    @test_throws ArgumentError g[cellsites((), 3:4)](ω)
    @test g[:](ω) == g[1](ω) == g(ω)[1] == g(ω)[:]

    g´ = HP.graphene(a0 = 1, t0 = 1, orbitals = (2,1)) |> supercell(region = RP.circle(20)) |>
        attach(g[1], hopping((r, dr) -> I, range = 1), region = RP.circle(1)) |> attach(nothing, region = RP.circle(1, (2,2))) |>
        greenfunction(GS.KPM(order = 500))
    ρs = ldos(g´[1])
    for ω in -3:0.1:3
        @test all(>=(0), ρs(ω))
    end

    h = HP.graphene(a0 = 1) |> supercell(region = RP.circle(20))
    hmat = h[()]
    g = h |> attach(nothing, region = RP.circle(1)) |> greenfunction(GS.KPM(order = 500, kernel = hmat))
    ρs = ldos(g[1])
    for ω in subdiv(-3, 3, 20)
        @test all(x -> sign(x) == sign(ω), ρs(ω))
    end
end

@testset "greenfunction bands" begin
    h = HP.graphene(a0 = 1, t0 = 1, orbitals = (2,1))
    ga = h |> attach(nothing, cells = 1) |> greenfunction()
    gb = h |> attach(nothing, cells = 1) |> greenfunction(GS.Bands(boundary = 2 => -3))
    for g in (ga, gb)
        @test Quantica.solver(g) isa Quantica.AppliedBandsGreenSolver
        @test bands(g) isa Quantica.Subband
        g1 = g[1](0.2)
        @test size(g1) == (3,3)
        @test abs(g1[2,2] - 1/0.2) < 0.02
        @test all(x -> Quantica.chop(imag(x)) ≈ 0, g1[2,:])
        @test all(x -> Quantica.chop(imag(x)) ≈ 0, g1[:,2])
        g2 = g[cellsites((0,0),:), cellsites((1,1),2)](0.2)
        @test size(g2) == (3,1)
    end

    ha = LP.honeycomb() |> hopping(1) |> supercell((1,-1), region = r -> abs(r[2])<2)
    hb = LP.honeycomb() |> hopping(1, range = 1) |> supercell((1,-1), region = r -> abs(r[2])<2)
    hc = LP.honeycomb() |> hamiltonian(hopping(I, range = 1), orbitals = (2,1)) |> supercell((3,-3), region = r -> abs(r[2])<2)
    hd = LP.square() |> hopping(1) |> supercell((1,0), region = r -> abs(r[2])<2)
    for h in (ha, hb, hc, hd)
        gc = h |> attach(nothing, cells = 3) |> greenfunction(GS.Bands(subdiv(-π, π, 89)))
        gd = h |> attach(nothing, cells = 3) |> greenfunction(GS.Schur())
        @test maximum(abs.(gc[cells = 1](0.5) - gd[cells = 1](0.5))) < 0.08
        @test all(>=(0), ldos(gc[1])(0.2))
        @test all(>=(0), ldos(gc[region = RP.circle(2)])(0.2))

        gc = h |> attach(nothing, cells = 3) |> greenfunction(GS.Bands(subdiv(-π, π, 89), boundary = 1 => 0))
        gd = h |> attach(nothing, cells = 3) |> greenfunction(GS.Schur(boundary = 0))
        @test maximum(abs.(gc[cells = 1](0.5) - gd[cells = 1](0.5))) < 0.08
        @test all(>=(0), ldos(gc[1])(0.2))
        @test all(>=(0), ldos(gc[region = RP.circle(2)])(0.2))
    end
end

@testset "greenfunction 32bit" begin
    # GS.Bands
    # skip for older versions due to https://github.com/JuliaLang/julia/issues/53054
    # which makes solve not deterministic when adding sufficiently many band simplices
    if VERSION >= v"1.11.0-DEV.632"
        h = HP.graphene(type = Float32)
        s = GS.Bands()
        testgreen(h, s)
    end
    h = HP.graphene(type = Float32, a0 = 1) |> supercell(10) |> supercell
    s = GS.SparseLU()
    testgreen(h, s)

    # GS.Schur
    h = HP.graphene(type = Float32, a0 = 1) |> supercell((1,-1), region = r -> 0<=r[2]<=3)
    s = GS.Schur()
    testgreen(h, s)
    s = GS.Schur(boundary = -1)
    testgreen(h, s)

    # GS.KPM
    g = HP.graphene(a0 = 1, t0 = 1, orbitals = (2,1), type = Float32) |>
        supercell(region = RP.circle(20)) |>
        attach(nothing, region = RP.circle(1)) |> greenfunction(GS.KPM(order = 300, bandrange = (-3.1, 3.1)))
    ρs = ldos(g[1], kernel = missing)
    for ω in -3:0.1:3
        @test all(>=(0), ρs(ω))
    end
end

@testset "diagonal slicing" begin
    g = HP.graphene(a0 = 1, t0 = 1, orbitals = (2,1)) |> supercell((2,-2), region = r -> 0<=r[2]<=5) |>
        attach(nothing, cells = 2, region = r -> 0<=r[2]<=2) |> attach(nothing, cells = 3) |>
        greenfunction(GS.Schur(boundary = -2))
    ω = 0.6
    @test g[diagonal(2)](ω) == g(ω)[diagonal(2)]
    @test size(g[diagonal(1)](ω)) == (12,)
    @test size(g[diagonal(1, kernel = I)](ω)) == (8,)
    @test length(g[diagonal(:)](ω)) == length(g[diagonal(1)](ω)) + length(g[diagonal(2)](ω)) == 48
    @test length(g[diagonal(:, kernel = I)](ω)) == length(g[diagonal(1, kernel = I)](ω)) + length(g[diagonal(2, kernel = I)](ω)) == 32
    @test length(g[diagonal(cells = 2:3)](ω)) == 72
    @test length(g[diagonal(cells = 2:3, kernel = I)](ω)) == 48
    @test ldos(g[1])(ω) ≈ -imag.(g[diagonal(1; kernel = I)](ω)) ./ π
end

function testcond(g0; nambu = false)
    G1 = conductance(g0[1]; nambu)
    G2 = conductance(g0[2]; nambu)
    G12 = conductance(g0[1,2]; nambu)
    T12 = transmission(g0[1,2])
    @test_throws ArgumentError transmission(g0[1])
    @test_throws ArgumentError transmission(g0[1, 1])
    for ω in -3:0.1:3
        ωc = ω + im*1e-10
        @test ifelse(nambu, 6.000001, 3.00000001) >= G1(ωc) >= 0
        @test G1(ωc) ≈ G1(-ωc) ≈ G2(ωc) ≈ G2(-ωc)
        @test T12(ωc) ≈ T12(-ωc)
        nambu || @test G1(ωc) ≈ T12(ωc) atol = 0.000001
        @test G12(ωc) ≈ G12(-ωc) atol = 0.000001
        nambu || @test G1(ωc) ≈ -G12(ωc) atol = 0.000001
    end
end

function testjosephson(g0)
    J1 = josephson(g0[1], 4; phases = subdiv(0, pi, 10))
    J2 = josephson(g0[2], 4; phases = subdiv(0, pi, 10))
    @test all(>=(0), Quantica.chop.(J1()))
    @test all(((j1, j2) -> ≈(j1, j2, atol = 0.000001)).(J1(), J2()))
end

@testset "greenfunction observables" begin
    g1 = LP.square() |> supercell((1,0), region = r->-2<r[2]<2) |> hamiltonian(@hopping((r, dr; B = 0.1) -> I * cis(B * dr' * SA[r[2],-r[1]])), orbitals = 1) |> greenfunction(GS.Schur(boundary = 0));
    g2 = LP.square() |> supercell((1,0), region = r->-2<r[2]<2) |> hamiltonian(@hopping((r, dr; B = 0.1) -> I * cis(B * dr' * SA[r[2],-r[1]])), orbitals = 2) |> greenfunction(GS.Schur(boundary = 0));
    J1 = current(g1[cells = SA[1]])
    J2 = current(g2[cells = SA[1]])
    @test size(J1(0.2)) == size(J2(0.2)) == (3, 3)
    @test 2*J1(0.2; B = 0.1) ≈ J2(0.2; B = 0.1)

    glead = LP.square() |> hamiltonian(hopping(1)) |> supercell((0,1), region = r -> -1 <= r[1] <= 1) |> attach(nothing; cells = SA[10]) |> greenfunction(GS.Schur(boundary = 0));
    contact1 = r -> r[1] ≈ 5 && -1 <= r[2] <= 1
    contact2 = r -> r[2] ≈ 5 && -1 <= r[1] <= 1
    g0 = LP.square() |> hamiltonian(hopping(1)) |> supercell(region = RP.square(10)) |> attach(glead, reverse = true; region = contact2) |> attach(glead; transform = r->SA[0 1; 1 0] * r, region = contact1) |> greenfunction;
    testcond(g0)

    glead = LP.square() |> hamiltonian(hopping(1)) |> supercell((1,0), region = r -> -1 <= r[2] <= 1) |> greenfunction(GS.Schur(boundary = 0));
    contact1 = r -> r[1] ≈ 5 && -1 <= r[2] <= 1
    contact2 = r -> r[1] ≈ -5 && -1 <= r[2] <= 1
    g0 = LP.square() |> hamiltonian(hopping(1)) |> supercell(region = RP.square(10)) |> attach(glead, reverse = true; region = contact2) |> attach(glead; region = contact1) |> greenfunction;
    testcond(g0)

    glead = LP.square() |> hamiltonian(hopping(I) + onsite(SA[0 1; 1 0]), orbitals = 2) |> supercell((1,0), region = r -> -1 <= r[2] <= 1) |> greenfunction(GS.Schur(boundary = 0));
    g0 = LP.square() |> hamiltonian(hopping(I), orbitals = 2) |> supercell(region = RP.square(10)) |> attach(glead, reverse = true; region = contact2) |> attach(glead; region = contact1) |> greenfunction;
    testcond(g0; nambu = true)
    testjosephson(g0)
end<|MERGE_RESOLUTION|>--- conflicted
+++ resolved
@@ -10,12 +10,8 @@
     L = Quantica.latdim(lattice(h))
     z = zero(SVector{L,Int})
     o = Quantica.unitvector(1, SVector{L,Int})
-<<<<<<< HEAD
     conts = ntuple(identity, ncontacts(h))
     locs = (cellsites(z, :), cellsites(z, 2:3), cellsites(z, 2), cellsites(o, :), CellOrbitals(o, 1), CellOrbitals(z, 2:3), conts...)
-=======
-    locs = (cellsites(z, :), cellsites(z, 2), cellsites(z, 1:2), cellsites(z, (1,2)), cellsites(o, :), CellOrbitals(o, 1), CellOrbitals(z, 1:2), CellOrbitals(z, SA[2,1]))
->>>>>>> 27a7e978
     for loc in locs, loc´ in locs
         gs = g[loc, loc´]
         @test gs isa GreenSlice
