--- conflicted
+++ resolved
@@ -28,11 +28,7 @@
     missingket = ket === missing
     ket´ = missingket ? ketundef(h) : ket
     iscompatibleket(h, ket´) || throw(ArgumentError("ket is incompatible with Hamiltonian"))
-<<<<<<< HEAD
     builder = KPMBuilder(A, h, bandbracket, order, missingket, mulist, ket´, similar(ket´), similar(ket´))
-=======
-    builder = KPMBuilder(A, h, bandbracket, order, missingket, μlist, ket´, similar(ket´), similar(ket´))
->>>>>>> 3e299757
     return builder
 end
 
@@ -82,7 +78,6 @@
 Quantica.MomentaKPM{Float64}([0.9594929736144973, -0.005881595972403821, -0.4933354572913581, 0.00359537502632597, 0.09759451291347333, -0.0008081453185250322, -0.00896262538765363, 0.00048205637037715177, -0.0003705198310034668, 9.64901673962623e-20, 9.110915988898614e-18], (0.0, 6.030150753768845))
 ```
 """
-<<<<<<< HEAD
 function momentaKPM(h::Hamiltonian, A = _defaultA(eltype(h)); bandrange = missing, kw...)
     bandrange´ = bandrange === missing ? bandrangeKPM(h) : bandrange
     momenta = momentaKPM(matrixKPM(h), matrixKPM(A); bandrange = bandrange´, kw...)
@@ -170,91 +165,9 @@
 
  proj_or_nothing(::Tuple{}, ket0, ket1) = nothing
  proj_or_nothing(buff, ket0, ket1) = (proj(ket1, ket1), proj(ket1, ket0))
-=======
-momentaKPM(h::Hamiltonian, A = _defaultA(eltype(h)); kw...) = momentaKPM(matrixKPM(h), matrixKPM(A); kw...)
-
-function momentaKPM(h::AbstractMatrix, A = _defaultA(eltype(h)); randomkets = 1, kw...)
-   b = KPMBuilder(h, A; kw...)
-    if b.missingket
-        pmeter = Progress(b.order * randomkets, "Averaging moments: ")
-        for n in 1:randomkets
-            randomize!(b.ket)
-            addmomentaKPM!(b, pmeter)
-        end
-        b.μlist ./= randomkets
-    else
-        pmeter = Progress(b.order, "Computing moments: ")
-        addmomentaKPM!(b, pmeter)
-    end
-    jackson!(b.μlist)
-    return MomentaKPM(b.μlist, b.bandbracket)
-end
-
-_defaultA(::Type{T}) where {T<:Number} = one(T) * I
-_defaultA(::Type{S}) where {N,T,S<:SMatrix{N,N,T}} = one(T) * I
-
-# This iterates bras <psi_n| = <psi_0|AT_n(h) instead of kets (faster CSC multiplication)
-# In practice we iterate their conjugate |psi_n> = T_n(h') A'|psi_0>, and do the projection
-# onto the start ket, |psi_0>
-function addmomentaKPM!(b::KPMBuilder{<:AbstractMatrix,<:AbstractSparseMatrix}, pmeter)
-    μlist, ket, ket0, ket1 = b.μlist, b.ket, b.ket0, b.ket1
-    h, A, bandbracket = b.h, b.A, b.bandbracket
-    order = length(μlist) - 1
-    mul!(ket0, A', ket)
-    mulscaled!(ket1, h', ket0, bandbracket)
-    μlist[1] += proj(ket0, ket)
-    μlist[2] += proj(ket1, ket)
-    for n in 3:(order+1)
-        ProgressMeter.next!(pmeter; showvalues = ())
-        iterateKPM!(ket0, h', ket1, bandbracket)
-        μlist[n] += proj(ket0, ket)
-        ket0, ket1 = ket1, ket0
-    end
-    return μlist
-end
-
-function addmomentaKPM!(b::KPMBuilder{<:UniformScaling, <:AbstractSparseMatrix,T}, pmeter) where {T}
-    μlist, ket, ket0, ket1, = b.μlist, b.ket, b.ket0, b.ket1
-    h, A, bandbracket = b.h, b.A, b.bandbracket
-    order = length(μlist) - 1
-    ket0 .= ket
-    mulscaled!(ket1, h', ket0, bandbracket)
-    μlist[1] += μ0 = 1.0
-    μlist[2] += μ1 = proj(ket1, ket0)
-    # This is not used in the currently activated codepath (BLAS mul!), but is needed in the
-    # commented out @threads codepath
-    thread_buffers = (zeros(T, Threads.nthreads()), zeros(T, Threads.nthreads()))
-    for n in 3:2:(order+1)
-        ProgressMeter.next!(pmeter; showvalues = ())
-        ProgressMeter.next!(pmeter; showvalues = ()) # twice because of 2-step
-        proj11, proj10 = iterateKPM!(ket0, h', ket1, bandbracket, thread_buffers)
-        μlist[n] += 2 * proj11 - μ0
-        n + 1 > order + 1 && break
-        μlist[n + 1] += 2 * proj10 - μ1
-        ket0, ket1 = ket1, ket0
-    end
-    A.λ ≈ 1 || (μlist .*= A.λ)
-    return μlist
-end
-
-function mulscaled!(y, h´, x, (center, halfwidth))
-    mul!(y, h´, x)
-    invhalfwidth = 1/halfwidth
-    @. y = (y - center * x) * invhalfwidth
-    return y
-end
->>>>>>> 3e299757
-
-function iterateKPM!(ket0, h´, ket1, (center, halfwidth), buff = ())
-    α = 2/halfwidth
-    β = 2center/halfwidth
-    mul!(ket0, h´, ket1, α, -1)
-    @. ket0 = ket0 - β * ket1
-    return proj_or_nothing(buff, ket0, ket1)
-end
-
-proj_or_nothing(::Tuple{}, ket0, ket1) = nothing
-proj_or_nothing(buff, ket0, ket1) = (proj(ket1, ket1), proj(ket1, ket0))
+
+# This is equivalent to tr(ket1'*ket2) for matrices, and ket1'*ket2 for vectors
+proj(ket1, ket2) = dot(vec(ket1), vec(ket2))
 
 # function iterateKPM!(ket0, h´, ket1, (center, halfwidth), thread_buffers = ())
 #     h = parent(h´)
@@ -296,49 +209,6 @@
 # @inline sum_buffers(::Tuple{}) = nothing
 # @inline sum_buffers((q, q´)) = (sum(q), sum(q´))
 
-# This is equivalent to tr(ket1'*ket2) for matrices, and ket1'*ket2 for vectors
-proj(ket1, ket2) = dot(vec(ket1), vec(ket2))
-
-# function iterateKPM!(ket0, h´, ket1, (center, halfwidth), thread_buffers = ())
- #     h = parent(h´)
- #     nz = nonzeros(h)
- #     rv = rowvals(h)
- #     α = -2 * center / halfwidth
- #     β = 2 / halfwidth
- #     reset_buffers!(thread_buffers)
- #     @threads for row in 1:size(ket0, 1)
- #         ptrs = nzrange(h, row)
- #         @inbounds for col in 1:size(ket0, 2)
- #             k1 = ket1[row, col]
- #             tmp = α * k1 - ket0[row, col]
- #             for ptr in ptrs
- #                 tmp += β * adjoint(nz[ptr]) * ket1[rv[ptr], col]
- #             end
- #             # |k0⟩ → (⟨k1|2h - ⟨k0|)' = 2h'|k1⟩ - |k0⟩
- #             ket0[row, col] = tmp
- #             update_buffers!(thread_buffers, k1, tmp)
- #         end
- #     end
- #     return sum_buffers(thread_buffers)
- # end
-
- # reset_buffers!(::Tuple{}) = nothing
- # function reset_buffers!((q, q´))
- #     fill!(q, zero(eltype(q)))
- #     fill!(q´, zero(eltype(q´)))
- #     return nothing
- # end
-
- # @inline update_buffers!(::Tuple{}, k1, tmp) = nothing
- # @inline function update_buffers!((q, q´), k1, tmp)
- #     q[threadid()]  += dot(k1, k1)
- #     q´[threadid()] += dot(tmp, k1)
- #     return nothing
- # end
-
- # @inline sum_buffers(::Tuple{}) = nothing
- # @inline sum_buffers((q, q´)) = (sum(q), sum(q´))
-
 function randomize!(v::AbstractVector{T}) where {T}
     v .= _randomize.(v)
     normalize!(v)
