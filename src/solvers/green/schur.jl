--- conflicted
+++ resolved
@@ -483,26 +483,16 @@
 
 # note that g.sourceC is taller than L, R, due to extended sites, but of >= witdth
 # size(L, 2) = size(R, 2) = min(l, r) = d (deflated surface)
-<<<<<<< HEAD
 function extended_ldiv!(gL::Matrix{C}, g::SparseLUGreenSlicer, L) where {C}
     Lext = view(g.source, :, axes(L, 2))
-=======
-function extended_ldiv!(gL::Matrix{C}, g::SparseLUSlicer, L) where {C}
-    Lext = view(g.source64, :, axes(L, 2))
->>>>>>> 27a7e978
     fill!(Lext, zero(C))
     copyto!(Lext, CartesianIndices(L), L, CartesianIndices(L))
     copy!(gL, view(ldiv!(g.fact, Lext), axes(L)...))
     return gL
 end
 
-<<<<<<< HEAD
 function extended_rdiv!(L´g::Matrix{C}, L, g::SparseLUGreenSlicer) where {C}
     Lext = view(g.source, :, axes(L, 2))
-=======
-function extended_rdiv!(L´g::Matrix{C}, L, g::SparseLUSlicer) where {C}
-    Lext = view(g.source64, :, axes(L, 2))
->>>>>>> 27a7e978
     fill!(Lext, zero(C))
     copyto!(Lext, CartesianIndices(L), L, CartesianIndices(L))
     copy!(L´g, view(ldiv!(g.fact', Lext), axes(L)...)')
