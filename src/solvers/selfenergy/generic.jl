--- conflicted
+++ resolved
@@ -39,14 +39,10 @@
         argerror("To attach a Greenfunction with `attach(h, g[cols, rows], coupling; ...)`, we must have `cols == rows`")
     lsbath = orbrows(gslice)
     lat0bath = lattice0D(lsbath)
-<<<<<<< HEAD
     transform === missing || transform!(lat0bath, transform)
     contactslice = lattice(hparent)[sites...]
     check_contact_slice(contactslice)  # in case it is empty
     lsparent = sites_to_orbs(contactslice, hparent)
-=======
-    lsparent = sites_to_orbs(getindex(lattice(hparent); sites...), hparent)
->>>>>>> 4276162a
     lat0parent = lattice0D(lsparent)
     lat0 = combine(lat0parent, lat0bath)
     nparent, ntotal = nsites(lat0parent), nsites(lat0)
