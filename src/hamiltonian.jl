#######################################################################
# Hamiltonian
#######################################################################
struct HamiltonianHarmonic{L,M,A<:Union{AbstractMatrix{M},SparseMatrixBuilder{M}}}
    dn::SVector{L,Int}
    h::A
end

HamiltonianHarmonic{L,M,A}(dn::SVector{L,Int}, n::Int, m::Int) where {L,M,A<:SparseMatrixCSC{M}} =
    HamiltonianHarmonic(dn, sparse(Int[], Int[], M[], n, m))

HamiltonianHarmonic{L,M,A}(dn::SVector{L,Int}, n::Int, m::Int) where {L,M,A<:Matrix{M}} =
    HamiltonianHarmonic(dn, zeros(M, n, m))

struct Hamiltonian{LA<:AbstractLattice,L,M,A<:AbstractMatrix,
                   H<:HamiltonianHarmonic{L,M,A},
                   O<:Tuple{Vararg{Tuple{Vararg{NameType}}}}} # <: AbstractMatrix{M}
    lattice::LA
    harmonics::Vector{H}
    orbitals::O
end

function Hamiltonian(lat, hs::Vector{H}, orbs, n::Int, m::Int) where {L,M,H<:HamiltonianHarmonic{L,M}}
    sort!(hs, by = h -> abs.(h.dn))
    if isempty(hs) || !iszero(first(hs).dn)
        pushfirst!(hs, H(zero(SVector{L,Int}), empty_sparse(M, n, m)))
    end
    return Hamiltonian(lat, hs, orbs)
end

Base.show(io::IO, ham::Hamiltonian) = show(io, MIME("text/plain"), ham)
function Base.show(io::IO, ::MIME"text/plain", ham::Hamiltonian)
    i = get(io, :indent, "")
    print(io, i, summary(ham), "\n",
"$i  Bloch harmonics  : $(length(ham.harmonics)) ($(displaymatrixtype(ham)))
$i  Harmonic size    : $((n -> "$n × $n")(nsites(ham)))
$i  Orbitals         : $(displayorbitals(ham))
$i  Element type     : $(displayelements(ham))
$i  Onsites          : $(nonsites(ham))
$i  Hoppings         : $(nhoppings(ham))
$i  Coordination     : $(nhoppings(ham) / nsites(ham))")
    ioindent = IOContext(io, :indent => string("  "))
    issuperlattice(ham.lattice) && print(ioindent, "\n", ham.lattice.supercell)
end

Base.summary(h::Hamiltonian{LA}) where {E,L,LA<:Lattice{E,L}} =
    "Hamiltonian{<:Lattice} : Hamiltonian on a $(L)D Lattice in $(E)D space"

Base.summary(::Hamiltonian{LA}) where {E,L,T,L´,LA<:Superlattice{E,L,T,L´}} =
    "Hamiltonian{<:Superlattice} : $(L)D Hamiltonian on a $(L´)D Superlattice in $(E)D space"

Base.eltype(::Hamiltonian{<:Any,<:Any,M}) where {M} = M

Base.isequal(h1::HamiltonianHarmonic, h2::HamiltonianHarmonic) =
    h1.dn == h2.dn && h1.h == h2.h

displaymatrixtype(h::Hamiltonian) = displaymatrixtype(matrixtype(h))
displaymatrixtype(::Type{<:SparseMatrixCSC}) = "SparseMatrixCSC, sparse"
displaymatrixtype(::Type{<:Array}) = "Matrix, dense"
displaymatrixtype(A::Type{<:AbstractArray}) = string(A)
displayelements(h::Hamiltonian) = displayelements(blocktype(h))
displayelements(::Type{S}) where {N,T,S<:SMatrix{N,N,T}} = "$N × $N blocks ($T)"
displayelements(::Type{T}) where {T} = "scalar ($T)"
displayorbitals(h::Hamiltonian) =
    replace(replace(string(h.orbitals), "Symbol(\"" => ":"), "\")" => "")

SparseArrays.issparse(h::Hamiltonian{LA,L,M,A}) where {LA,L,M,A<:AbstractSparseMatrix} = true
SparseArrays.issparse(h::Hamiltonian{LA,L,M,A}) where {LA,L,M,A} = false

# Internal API #

latdim(h::Hamiltonian{LA}) where {E,L,LA<:AbstractLattice{E,L}} = L

matrixtype(::Hamiltonian{LA,L,M,A}) where {LA,L,M,A} = A
blockeltype(::Hamiltonian{<:Any,<:Any,M}) where {M} = eltype(M)

# find SVector type that can hold all orbital amplitudes in any lattice sites
orbitaltype(orbs, type::Type{Tv} = Complex{T}) where {T,Tv} =
    _orbitaltype(SVector{1,Tv}, orbs...)
_orbitaltype(::Type{S}, ::NTuple{D,NameType}, os...) where {N,Tv,D,S<:SVector{N,Tv}} =
    (M = max(N,D); _orbitaltype(SVector{M,Tv}, os...))
_orbitaltype(t::Type{SVector{N,Tv}}) where {N,Tv} = t
_orbitaltype(t::Type{SVector{1,Tv}}) where {Tv} = Tv

# find SMatrix type that can hold all matrix elements between lattice sites
blocktype(orbs, type::Type{Tv}) where {Tv} =
    _blocktype(orbitaltype(orbs, Tv))
_blocktype(::Type{S}) where {N,Tv,S<:SVector{N,Tv}} = SMatrix{N,N,Tv,N*N}
_blocktype(::Type{S}) where {S<:Number} = S

blocktype(h::Hamiltonian{LA,L,M}) where {LA,L,M} = M

promote_blocktype(hs::Hamiltonian...) = promote_blocktype(blocktype.(hs)...)
promote_blocktype(s1::Type, s2::Type, ss::Type...) =
    promote_blocktype(promote_blocktype(s1, s2), ss...)
promote_blocktype(::Type{SMatrix{N1,N1,T1,NN1}}, ::Type{SMatrix{N2,N2,T2,NN2}}) where {N1,NN1,T1,N2,NN2,T2} =
    SMatrix{max(N1, N2), max(N1, N2), promote_type(T1, T2), max(NN1,NN2)}
promote_blocktype(T1::Type{<:Number}, T2::Type{<:Number}) = promote_type(T1, T2)
promote_blocktype(T::Type) = T

blockdim(h::Hamiltonian) = blockdim(blocktype(h))
blockdim(::Type{S}) where {N,S<:SMatrix{N,N}} = N
blockdim(::Type{T}) where {T<:Number} = 1

function nhoppings(ham::Hamiltonian)
    count = 0
    for h in ham.harmonics
        count += iszero(h.dn) ? (_nnz(h.h) - _nnzdiag(h.h)) : _nnz(h.h)
    end
    return count
end

function nonsites(ham::Hamiltonian)
    count = 0
    for h in ham.harmonics
        iszero(h.dn) && (count += _nnzdiag(h.h))
    end
    return count
end

_nnz(h::AbstractSparseMatrix) = count(!iszero, nonzeros(h)) # Does not include stored zeros
_nnz(h::DenseMatrix) = count(!iszero, h)

function _nnzdiag(s::SparseMatrixCSC)
    count = 0
    rowptrs = rowvals(s)
    nz = nonzeros(s)
    for col in 1:size(s,2)
        for ptr in nzrange(s, col)
            rowptrs[ptr] == col && (count += !iszero(nz[ptr]); break)
        end
    end
    return count
end
_nnzdiag(s::Matrix) = count(!iszero, s[i,i] for i in 1:minimum(size(s)))

Base.isequal(h1::Hamiltonian, h2::Hamiltonian) =
    isequal(h1.lattice, h2.lattice) && isequal(h1.harmonics, h2.harmonics) &&
    isequal(h1.orbitals, h2.orbitals)

# Iterators #

function nonzero_indices(h::Hamiltonian, rowrange = 1:size(h, 1), colrange = 1:size(h, 2))
    rowrange´ = rclamp(rowrange, 1:size(h, 1))
    colrange´ = rclamp(colrange, 1:size(h, 2))
    gen = ((har.dn, rowvals(har.h)[ptr], col)
                for har in h.harmonics
                for col in colrange´
                for ptr in nzrange_inrows(har.h, col, rowrange´)
                if !iszero(nonzeros(har.h)[ptr]))
    return gen
end

function nonzero_indices(har::HamiltonianHarmonic, rowrange = 1:size(h, 1), colrange = 1:size(h, 2))
    rowrange´ = rclamp(rowrange, 1:size(har, 1))
    colrange´ = rclamp(colrange, 1:size(har, 2))
    gen = ((rowvals(har.h)[ptr], col)
                for col in colrange´
                for ptr in nzrange_inrows(har.h, col, rowrange´)
                if !iszero(nonzeros(har.h)[ptr]))
    return gen
end

function nzrange_inrows(h, col, rowrange)
    ptrs = nzrange(h, col)
    rows = rowvals(h)
    ptrmin = first(ptrs)
    ptrmax = last(ptrs)

    for p in ptrs
        rows[p] in rowrange && break
        ptrmin = p + 1
    end

    if ptrmin < ptrmax
        for p in ptrmax:-1:ptrmin
            ptrmax = p
            rows[p] in rowrange && break
        end
    end

    return ptrmin:ptrmax
end

# External API #
"""
    hamiltonian(lat, model; orbitals, type)

Create a `Hamiltonian` by additively applying `model::TighbindingModel` to the lattice `lat`
(see `hopping` and `onsite` for details on building tightbinding models).

The number of orbitals on each sublattice can be specified by the keyword `orbitals`
(otherwise all sublattices have one orbital by default). The following, and obvious
combinations, are possible formats for the `orbitals` keyword:

    orbitals = :a                # all sublattices have 1 orbital named :a
    orbitals = (:a,)             # same as above
    orbitals = (:a, :b, 3)       # all sublattices have 3 orbitals named :a and :b and :3
    orbitals = ((:a, :b), (:c,)) # first sublattice has 2 orbitals, second has one
    orbitals = ((:a, :b), :c)    # same as above
    orbitals = (Val(2), Val(1))  # same as above, with automatic names
    orbitals = (:A => (:a, :b), :D => :c) # sublattice :A has two orbitals, :D and rest have one
    orbitals = :D => Val(4)      # sublattice :D has four orbitals, rest have one

The matrix sizes of tightbinding `model` must match the orbitals specified. Internally, we
define a block size `N = max(num_orbitals)`. If `N = 1` (all sublattices with one orbital)
the the Hamiltonian element type is `type`. Otherwise it is `SMatrix{N,N,type}` blocks,
padded with the necessary zeros as required. Keyword `type` is `Complex{T}` by default,
where `T` is the number type of `lat`.

    lat |> hamiltonian(model; kw...)

Functional `hamiltonian` form equivalent to `hamiltonian(lat, model[, funcmodel]; kw...)`.

# Indexing

Indexing into a Hamiltonian `h` works as follows. Access the `HamiltonianHarmonic` matrix at
a given `dn::NTuple{L,Int}` with `h[dn]`. Assign `v` into element `(i,j)` of said matrix
with `h[dn][i,j] = v` or `h[dn, i, j] = v`. Broadcasting with vectors of indices `is` and
`js` is supported, `h[dn][is, js] = v_matrix`.

To add an empty harmonic with a given `dn::NTuple{L,Int}`, do `push!(h, dn)`. To delete it,
do `deleteat!(h, dn)`.

# Examples

```jldoctest
julia> h = hamiltonian(LatticePresets.honeycomb(), hopping(@SMatrix[1 2; 3 4], range = 1/√3), orbitals = Val(2))
Hamiltonian{<:Lattice} : Hamiltonian on a 2D Lattice in 2D space
  Bloch harmonics  : 5 (SparseMatrixCSC, sparse)
  Harmonic size    : 2 × 2
  Orbitals         : ((:a, :a), (:a, :a))
  Element type     : 2 × 2 blocks (Complex{Float64})
  Onsites          : 0
  Hoppings         : 6
  Coordination     : 3.0

julia> push!(h, (3,3)) # Adding a new Hamiltonian harmonic (if not already present)
Hamiltonian{<:Lattice} : Hamiltonian on a 2D Lattice in 2D space
  Bloch harmonics  : 6 (SparseMatrixCSC, sparse)
  Harmonic size    : 2 × 2
  Orbitals         : ((:a, :a), (:a, :a))
  Element type     : 2 × 2 blocks (Complex{Float64})
  Onsites          : 0
  Hoppings         : 6
  Coordination     : 3.0

julia> h[(3,3)][1,1] = @SMatrix[1 2; 2 1]; h[(3,3)] # element assignment
2×2 SparseArrays.SparseMatrixCSC{StaticArrays.SArray{Tuple{2,2},Complex{Float64},2,4},Int64} with 1 stored entry:
  [1, 1]  =  [1.0+0.0im 2.0+0.0im; 2.0+0.0im 1.0+0.0im]

julia> h[(3,3)][[1,2],[1,2]] .= Ref(@SMatrix[1 2; 2 1])
2×2 view(::SparseArrays.SparseMatrixCSC{StaticArrays.SArray{Tuple{2,2},Complex{Float64},2,4},Int64}, [1, 2], [1, 2]) with eltype StaticArrays.SArray{Tuple{2,2},Complex{Float64},2,4}:
 [1.0+0.0im 2.0+0.0im; 2.0+0.0im 1.0+0.0im]  [1.0+0.0im 2.0+0.0im; 2.0+0.0im 1.0+0.0im]
 [1.0+0.0im 2.0+0.0im; 2.0+0.0im 1.0+0.0im]  [1.0+0.0im 2.0+0.0im; 2.0+0.0im 1.0+0.0im]```

# See also:
    `onsite`, `hopping`, `bloch`, `bloch!`
"""
hamiltonian(lat, ts...; orbitals = missing, kw...) =
    _hamiltonian(lat, sanitize_orbs(orbitals, lat.unitcell.names), ts...; kw...)
_hamiltonian(lat::AbstractLattice, orbs; kw...) = _hamiltonian(lat, orbs, TightbindingModel(); kw...)
_hamiltonian(lat::AbstractLattice, orbs, m::TightbindingModel; type::Type = Complex{numbertype(lat)}, kw...) =
    hamiltonian_sparse(blocktype(orbs, type), lat, orbs, m; kw...)

hamiltonian(t::TightbindingModel...; kw...) = lat -> hamiltonian(lat, t...; kw...)

sanitize_orbs(o::Union{Val,NameType,Integer}, names::NTuple{N}) where {N} =
    ntuple(n -> sanitize_orbs(o), Val(N))
sanitize_orbs(o::NTuple{M,Union{NameType,Integer}}, names::NTuple{N}) where {M,N} =
    (ont = nametype.(o); ntuple(n -> ont, Val(N)))
sanitize_orbs(o::Missing, names) = sanitize_orbs((:a,), names)
sanitize_orbs(o::Pair, names) = sanitize_orbs((o,), names)
sanitize_orbs(os::NTuple{M,Pair}, names::NTuple{N}) where {N,M} =
    ntuple(Val(N)) do n
        for m in 1:M
            first(os[m]) == names[n] && return sanitize_orbs(os[m])
        end
        return (:a,)
    end
sanitize_orbs(os::NTuple{M,Any}, names::NTuple{N}) where {N,M} =
    ntuple(n -> n > M ? (:a,) : sanitize_orbs(os[n]), Val(N))

sanitize_orbs(p::Pair) = sanitize_orbs(last(p))
sanitize_orbs(o::Integer) = (nametype(o),)
sanitize_orbs(o::NameType) = (o,)
sanitize_orbs(o::Val{N}) where {N} = ntuple(_ -> :a, Val(N))
sanitize_orbs(o::NTuple{N,Union{Integer,NameType}}) where {N} = nametype.(o)
sanitize_orbs(p) = throw(ArgumentError("Wrong format for orbitals, see `hamiltonian`"))

Base.Matrix(h::Hamiltonian) = Hamiltonian(h.lattice, Matrix.(h.harmonics), h.orbitals)
Base.Matrix(h::HamiltonianHarmonic) = HamiltonianHarmonic(h.dn, Matrix(h.h))

Base.copy(h::Hamiltonian) = Hamiltonian(copy(h.lattice), copy.(h.harmonics), h.orbitals)
Base.copy(h::HamiltonianHarmonic) = HamiltonianHarmonic(h.dn, copy(h.h))

Base.size(h::Hamiltonian, n) = size(first(h.harmonics).h, n)
Base.size(h::Hamiltonian) = size(first(h.harmonics).h)
Base.size(h::HamiltonianHarmonic, n) = size(h.h, n)
Base.size(h::HamiltonianHarmonic) = size(h.h)

flatsize(h::Hamiltonian, n) = first(flatsize(h)) # h is always square

function flatsize(h::Hamiltonian)
    n = sum(sublatsites(h.lattice) .* length.(h.orbitals))
    return (n, n)
end

function LinearAlgebra.ishermitian(h::Hamiltonian)
    for hh in h.harmonics
        isassigned(h, -hh.dn) || return false
        hh.h == h[-hh.dn]' || return false
    end
    return true
end

bravais(h::Hamiltonian) = bravais(h.lattice)

issemibounded(h::Hamiltonian) = issemibounded(h.lattice)

nsites(h::Hamiltonian) = isempty(h.harmonics) ? 0 : nsites(first(h.harmonics))
nsites(h::HamiltonianHarmonic) = size(h.h, 1)

nsublats(h::Hamiltonian) = nsublats(h.lattice)

norbitals(h::Hamiltonian) = length.(h.orbitals)

# External API #

"""
    transform!(h::Hamiltonian, f::Function)

Transform the site positions of the Hamiltonian's lattice in place without modifying the
Hamiltonian harmonics.
"""
function transform!(h::Hamiltonian, f::Function)
    transform!(h.lattice, f)
    return h
end

# Indexing #

Base.push!(h::Hamiltonian{<:Any,L}, dn::NTuple{L,Int}) where {L} = push!(h, SVector(dn...))
Base.push!(h::Hamiltonian{<:Any,L}, dn::Vararg{Int,L}) where {L} = push!(h, SVector(dn...))
function Base.push!(h::Hamiltonian{<:Any,L,M,A}, dn::SVector{L,Int}) where {L,M,A}
    for hh in h.harmonics
        hh.dn == dn && return hh
    end
    hh = HamiltonianHarmonic{L,M,A}(dn, size(h)...)
    push!(h.harmonics, hh)
    return h
end

Base.getindex(h::Hamiltonian, dn::NTuple) = getindex(h, SVector(dn))
@inline function Base.getindex(h::Hamiltonian{<:Any,L}, dn::SVector{L,Int}) where {L}
    nh = findfirst(hh -> hh.dn == dn, h.harmonics)
    nh === nothing && throw(BoundsError(h, dn))
    return h.harmonics[nh].h
end
Base.getindex(h::Hamiltonian, dn::NTuple, i::Vararg{Int}) = h[dn][i...]
Base.getindex(h::Hamiltonian{LA, L}, i::Vararg{Int}) where {LA,L} = h[zero(SVector{L,Int})][i...]

Base.deleteat!(h::Hamiltonian{<:Any,L}, dn::Vararg{Int,L}) where {L} =
    deleteat!(h, toSVector(dn))
Base.deleteat!(h::Hamiltonian{<:Any,L}, dn::NTuple{L,Int}) where {L} =
    deleteat!(h, toSVector(dn))
function Base.deleteat!(h::Hamiltonian{<:Any,L}, dn::SVector{L,Int}) where {L}
    nh = findfirst(hh -> hh.dn == SVector(dn...), h.harmonics)
    nh === nothing || deleteat!(h.harmonics, nh)
    return h
end

Base.isassigned(h::Hamiltonian, dn::Vararg{Int}) = isassigned(h, SVector(dn))
Base.isassigned(h::Hamiltonian, dn::NTuple) = isassigned(h, SVector(dn))
Base.isassigned(h::Hamiltonian{<:Any,L}, dn::SVector{L,Int}) where {L} =
    findfirst(hh -> hh.dn == dn, h.harmonics) != nothing

## Boolean masking
"""
    &(h1::Hamiltonian{<:Superlattice}, h2::Hamiltonian{<:Superlattice})

Construct a new `Hamiltonian{<:Superlattice}` using an `and` boolean mask, i.e. with a
supercell that contains cells that are both in the supercell of `h1` and `h2`

    &(s1::Superlattice, s2::Superlattice}

Equivalent of the above for `Superlattice`s

# See also:
    `|`, `xor`
"""
(Base.:&)(s1::Hamiltonian{<:Superlattice}, s2::Hamiltonian{<:Superlattice}) =
    boolean_mask_hamiltonian(Base.:&, s1, s2)

"""
    |(h1::Hamiltonian{<:Superlattice}, h2::Hamiltonian{<:Superlattice})

Construct a new `Hamiltonian{<:Superlattice}` using an `or` boolean mask, i.e. with a
supercell that contains cells that are either in the supercell of `h1` or `h2`

    |(s1::Superlattice, s2::Superlattice}

Equivalent of the above for `Superlattice`s

# See also:
    `&`, `xor`
"""
(Base.:|)(s1::Hamiltonian{<:Superlattice}, s2::Hamiltonian{<:Superlattice}) =
    boolean_mask_hamiltonian(Base.:|, s1, s2)

"""
    xor(h1::Hamiltonian{<:Superlattice}, h2::Hamiltonian{<:Superlattice})

Construct a new `Hamiltonian{<:Superlattice}` using a `xor` boolean mask, i.e. with a
supercell that contains cells that are either in the supercell of `h1` or `h2` but not in
both

    xor(s1::Superlattice, s2::Superlattice}

Equivalent of the above for `Superlattice`s

# See also:
    `&`, `|`
"""
(Base.xor)(s1::Hamiltonian{<:Superlattice}, s2::Hamiltonian{<:Superlattice}) =
    boolean_mask_hamiltonian(Base.xor, s1, s2)

function boolean_mask_hamiltonian(f, s1::Hamiltonian{<:Superlattice}, s2::Hamiltonian{<:Superlattice})
    check_compatible_hsuper(s1, s2)
    return Hamiltonian(f(s1.lattice, s2.lattice), s1.harmonics, s1.orbitals)
end

function check_compatible_hsuper(s1, s2)
    compatible = isequal(s1.harmonics, s2.harmonics) && isequal(s1.orbitals, s2.orbitals)
    compatible || throw(ArgumentError("Hamiltonians are incompatible for boolean masking"))
    return nothing
end

#######################################################################
# auxiliary types
#######################################################################
struct IJV{L,M}
    dn::SVector{L,Int}
    i::Vector{Int}
    j::Vector{Int}
    v::Vector{M}
end

struct IJVBuilder{L,M,E,T,O,LA<:AbstractLattice{E,L,T}}
    lat::LA
    orbs::O
    ijvs::Vector{IJV{L,M}}
    kdtrees::Vector{KDTree{SVector{E,T},Euclidean,T}}
end

IJV{L,M}(dn::SVector{L} = zero(SVector{L,Int})) where {L,M} =
    IJV(dn, Int[], Int[], M[])

function IJVBuilder(lat::AbstractLattice{E,L,T}, orbs, ijvs::Vector{IJV{L,M}}) where {E,L,T,M}
    kdtrees = Vector{KDTree{SVector{E,T},Euclidean,T}}(undef, nsublats(lat))
    return IJVBuilder(lat, orbs, ijvs, kdtrees)
end

IJVBuilder(lat::AbstractLattice{E,L}, orbs, ::Type{M}) where {E,L,M} =
    IJVBuilder(lat, orbs, IJV{L,M}[])

function IJVBuilder(lat::AbstractLattice{E,L}, orbs, hs::Hamiltonian...) where {E,L}
    M = promote_blocktype(hs...)
    ijvs = IJV{L,M}[]
    builder = IJVBuilder(lat, orbs, ijvs)
    offset = 0
    for h in hs
        for har in h.harmonics
            ijv = builder[har.dn]
            push_block!(ijv, har, offset)
        end
        offset += size(h, 1)
    end
    return builder
end

Base.eltype(b::IJVBuilder{L,M}) where {L,M} = M

function Base.getindex(b::IJVBuilder{L,M}, dn::SVector{L2,Int}) where {L,L2,M}
    L == L2 || throw(error("Tried to apply an $L2-dimensional model to an $L-dimensional lattice"))
    for e in b.ijvs
        e.dn == dn && return e
    end
    e = IJV{L,M}(dn)
    push!(b.ijvs, e)
    return e
end

Base.length(h::IJV) = length(h.i)
Base.isempty(h::IJV) = length(h) == 0
Base.copy(h::IJV) = IJV(h.dn, copy(h.i), copy(h.j), copy(h.v))

function Base.resize!(h::IJV, n)
    resize!(h.i, n)
    resize!(h.j, n)
    resize!(h.v, n)
    return h
end

Base.push!(ijv::IJV, (i, j, v)::Tuple) = (push!(ijv.i, i); push!(ijv.j, j); push!(ijv.v, v))

function push_block!(ijv::IJV{L,M}, h::HamiltonianHarmonic, offset) where {L,M}
    I, J, V = findnz(h.h)
    for (i, j, v) in zip(I, J, V)
        push!(ijv, (i + offset, j + offset, padtotype(v, M)))
    end
    return ijv
end

#######################################################################
# hamiltonian_sparse
#######################################################################
function hamiltonian_sparse(Mtype, lat, orbs, model)
    builder = IJVBuilder(lat, orbs, Mtype)
    return hamiltonian_sparse!(builder, lat, orbs, model)
end

function hamiltonian_sparse!(builder::IJVBuilder{L,M}, lat::AbstractLattice{E,L}, orbs, model) where {E,L,M}
    applyterms!(builder, terms(model)...)
    n = nsites(lat)
    HT = HamiltonianHarmonic{L,M,SparseMatrixCSC{M,Int}}
    harmonics = HT[HT(e.dn, sparse(e.i, e.j, e.v, n, n)) for e in builder.ijvs if !isempty(e)]
    return Hamiltonian(lat, harmonics, orbs, n, n)
end

applyterms!(builder, terms...) = foreach(term -> applyterm!(builder, term), terms)

applyterm!(builder::IJVBuilder, term::Union{OnsiteTerm, HoppingTerm}) =
    applyterm!(builder, term, sublats(term, builder.lat))

function applyterm!(builder::IJVBuilder{L}, term::OnsiteTerm, termsublats) where {L}
    selector = term.selector
    lat = builder.lat
    for s in termsublats
        is = siterange(lat, s)
        dn0 = zero(SVector{L,Int})
        ijv = builder[dn0]
        offset = lat.unitcell.offsets[s]
        for i in is
            isinregion(i, dn0, selector.region, lat) || continue
            r = lat.unitcell.sites[i]
            v = toeltype(term(r, r), eltype(builder), builder.orbs[s], builder.orbs[s])
            push!(ijv, (i, i, v))
        end
    end
    return nothing
end

function applyterm!(builder::IJVBuilder{L}, term::HoppingTerm, termsublats) where {L}
    selector = term.selector
    L > 0 && checkinfinite(selector)
    lat = builder.lat
    for (s2, s1) in termsublats  # Each is a Pair s2 => s1
        is, js = siterange(lat, s1), siterange(lat, s2)
        dns = dniter(selector.dns, Val(L))
        for dn in dns
            foundlink = false
            ijv = builder[dn]
            for j in js
                sitej = lat.unitcell.sites[j]
                rsource = sitej - lat.bravais.matrix * dn
                itargets = targets(builder, selector.range, rsource, s1)
                for i in itargets
                    isselfhopping((i, j), (s1, s2), dn) && continue
                    isinregion((i, j), (dn, zero(dn)), selector.region, lat) || continue
                    foundlink = true
                    rtarget = lat.unitcell.sites[i]
                    r, dr = _rdr(rsource, rtarget)
                    v = toeltype(term(r, dr), eltype(builder), builder.orbs[s1], builder.orbs[s2])
                    push!(ijv, (i, j, v))
                end
            end
            foundlink && acceptcell!(dns, dn)
        end
    end
    return nothing
end

toeltype(t::Number, ::Type{T}, t1::NTuple{1}, t2::NTuple{1}) where {T<:Number} = T(t)
toeltype(t::SMatrix{N1,N2}, ::Type{S}, t1::NTuple{N1}, t2::NTuple{N2}) where {N1,N2,S<:SMatrix} =
    padtotype(t, S)
toeltype(u::UniformScaling, ::Type{T}, t1::NTuple{1}, t2::NTuple{1}) where {T<:Number} = T(u.λ)
toeltype(u::UniformScaling, ::Type{S}, t1::NTuple{N1}, t2::NTuple{N2}) where {N1,N2,S<:SMatrix} =
    padtotype(SMatrix{N1,N2}(u), S)
toeltype(t::Array, s, t1, t2) = throw(ArgumentError("Array input in model, please use StaticArrays instead (e.g. SA[1 0; 0 1] instead of [1 0; 0 1])"))
toeltype(t, s, t1, t2) = throw(DimensionMismatch("Dimension mismatch between model and Hamiltonian. Did you correctly specify the `orbitals` in hamiltonian? Consider also using `I` to cover non-uniform orbital dimensions"))

dniter(dns::Missing, ::Val{L}) where {L} = BoxIterator(zero(SVector{L,Int}))
dniter(dns, ::Val) = dns

function targets(builder, range::Real, rsource, s1)
    !isfinite(range) && return targets(builder, missing, rsource, s1)
    if !isassigned(builder.kdtrees, s1)
        sites = view(builder.lat.unitcell.sites, siterange(builder.lat, s1))
        (builder.kdtrees[s1] = KDTree(sites))
    end
    targetlist = inrange(builder.kdtrees[s1], rsource, range)
    targetlist .+= builder.lat.unitcell.offsets[s1]
    return targetlist
end

targets(builder, range::Missing, rsource, s1) = siterange(builder.lat, s1)

checkinfinite(selector) =
    selector.dns === missing && (selector.range === missing || !isfinite(selector.range)) &&
    throw(ErrorException("Tried to implement an infinite-range hopping on an unbounded lattice"))

isselfhopping((i, j), (s1, s2), dn) = i == j && s1 == s2 && iszero(dn)

#######################################################################
# unitcell/supercell for Hamiltonians
#######################################################################
function supercell(ham::Hamiltonian, args...; kw...)
    slat = supercell(ham.lattice, args...; kw...)
    return Hamiltonian(slat, ham.harmonics, ham.orbitals)
end

function unitcell(ham::Hamiltonian{<:Lattice}, args...; modifiers = (), kw...)
    sham = supercell(ham, args...; kw...)
    return unitcell(sham; modifiers = modifiers)
end

function unitcell(ham::Hamiltonian{LA,L}; modifiers = ()) where {E,L,T,L´,LA<:Superlattice{E,L,T,L´}}
    lat = ham.lattice
    sc = lat.supercell
    modifiers´ = resolve.(ensuretuple(modifiers), Ref(lat))
    mapping = OffsetArray{Int}(undef, sc.sites, sc.cells.indices...) # store supersite indices newi
    mapping .= 0
    foreach_supersite((s, oldi, olddn, newi) -> mapping[oldi, Tuple(olddn)...] = newi, lat)
    dim = nsites(sc)
    B = blocktype(ham)
    S = typeof(SparseMatrixBuilder{B}(dim, dim))
    harmonic_builders = HamiltonianHarmonic{L´,B,S}[]
    pinvint = pinvmultiple(sc.matrix)
    foreach_supersite(lat) do s, source_i, source_dn, newcol
        for oldh in ham.harmonics
            rows = rowvals(oldh.h)
            vals = nonzeros(oldh.h)
            target_dn = source_dn + oldh.dn
            super_dn = new_dn(target_dn, pinvint)
            wrapped_dn = wrap_dn(target_dn, super_dn, sc.matrix)
            newh = get_or_push!(harmonic_builders, super_dn, dim, newcol)
            for p in nzrange(oldh.h, source_i)
                target_i = rows[p]
                # check: wrapped_dn could exit bounding box along non-periodic direction
                checkbounds(Bool, mapping, target_i, Tuple(wrapped_dn)...) || continue
                newrow = mapping[target_i, Tuple(wrapped_dn)...]
                val = applymodifiers(vals[p], lat, (source_i, target_i), (source_dn, target_dn), modifiers´...)
                iszero(newrow) || pushtocolumn!(newh.h, newrow, val)
            end
        end
        foreach(h -> finalizecolumn!(h.h), harmonic_builders)
    end
    harmonics = [HamiltonianHarmonic(h.dn, sparse(h.h)) for h in harmonic_builders]
    unitlat = unitcell(lat)
    orbs = ham.orbitals
    return Hamiltonian(unitlat, harmonics, orbs)
end

function get_or_push!(hs::Vector{<:HamiltonianHarmonic{L,B,<:SparseMatrixBuilder}}, dn, dim, currentcol) where {L,B}
    for h in hs
        h.dn == dn && return h
    end
    newh = HamiltonianHarmonic(dn, SparseMatrixBuilder{B}(dim, dim))
    currentcol > 1 && finalizecolumn!(newh.h, currentcol - 1) # for columns that have been already processed
    push!(hs, newh)
    return newh
end

wrap_dn(olddn::SVector, newdn::SVector, supercell::SMatrix) = olddn - supercell * newdn

applymodifiers(val, lat, inds, dns) = val

function applymodifiers(val, lat, inds, dns, m::UniformModifier, ms...)
    selected = m.selector(lat, inds, dns)
    val´ = selected ? m.f(val) : val
    return applymodifiers(val´, lat, inds, dns, ms...)
end

function applymodifiers(val, lat, (row, col), (dnrow, dncol), m::OnsiteModifier, ms...)
    selected = m.selector(lat, (row, col), (dnrow, dncol))
    if selected
        r = sites(lat)[col] + bravais(lat) * dncol
        val´ = selected ? m(val, r) : val
    else
        val´ = val
    end
    return applymodifiers(val´, lat, (row, col), (dnrow, dncol), ms...)
end

function applymodifiers(val, lat, (row, col), (dnrow, dncol), m::HoppingModifier, ms...)
    selected = m.selector(lat, (row, col), (dnrow, dncol))
    if selected
        br = bravais(lat)
        r, dr = _rdr(sites(lat)[col] + br * dncol, sites(lat)[row] + br * dnrow)
        val´ = selected ? m(val, r, dr) : val
    else
        val´ = val
    end
    return applymodifiers(val´, lat, (row, col), (dnrow, dncol), ms...)
end

#######################################################################
# wrap
#######################################################################
"""
    wrap(h::Hamiltonian, axis::Int; factor = 1)

Build a new Hamiltonian wherein the Bravais `axis` is wrapped into a loop. If a `factor` is
given, the wrapped hoppings will be multiplied by said factor. This is useful to represent a
flux Φ through the loop, if `factor = exp(im * 2π * Φ/Φ₀)`.

    h |> wrap(axis; kw...)

Functional form equivalent to `wrap(h, axis; kw...)`.

# Examples

```jldoctest
julia> LatticePresets.honeycomb() |> hamiltonian(hopping(1, range = 1/√3)) |>
       unitcell((1,-1), (10, 10)) |> wrap(2)
Hamiltonian{<:Lattice} : Hamiltonian on a 1D Lattice in 2D space
  Bloch harmonics  : 3 (SparseMatrixCSC, sparse)
  Harmonic size    : 40 × 40
  Orbitals         : ((:a,), (:a,))
  Element type     : scalar (Complex{Float64})
  Onsites          : 0
  Hoppings         : 120
  Coordination     : 3.0
```
"""
function wrap(h::Hamiltonian{<:Lattice,L}, axis; factor = 1) where {L}
    1 <= axis <= L || throw(ArgumentError("wrap axis should be between 1 and the lattice dimension $L"))
    lattice´ = _wrap(h.lattice, axis)
    harmonics´ = _wrap(h.harmonics, axis, factor)
    return Hamiltonian(lattice´, harmonics´, h.orbitals)
end

wrap(axis; kw...) = h -> wrap(h, axis; kw...)

_wrap(lat::Lattice, axis) = Lattice(_wrap(lat.bravais, axis), lat.unitcell)

function _wrap(br::Bravais{E,L}, axis) where {E,L}
    mask = deleteat(SVector{L}(1:L), axis)
    return Bravais(br.matrix[:, mask], br.semibounded[mask])
end

function _wrap(harmonics::Vector{HamiltonianHarmonic{L,M,A}}, axis, factor) where {L,M,A}
    harmonics´ = HamiltonianHarmonic{L-1,M,A}[]
    for har in harmonics
        dn = har.dn
        dn´ = deleteat(dn, axis)
        factor´ = iszero(dn[axis]) ? 1 : factor
        add_or_push!(harmonics´, dn´, har.h, factor´)
    end
    return harmonics´
end

function add_or_push!(hs::Vector{<:HamiltonianHarmonic}, dn, matrix::AbstractMatrix, factor)
    for h in hs
        if h.dn == dn
            h.h .+= factor .* matrix
            return h
        end
    end
    newh = HamiltonianHarmonic(dn, matrix)
    push!(hs, newh)
    return newh
end

#######################################################################
# combine
#######################################################################
"""
    combine(hams::Hamiltonian...; coupling = missing)

Build a new Hamiltonian `h` that combines all `hams` as diagonal blocks, and applies
`coupling::Model`, if provided, to build the off-diagonal couplings. Note that the diagonal
blocks are not modified by the coupling model.
"""
combine(hams::Hamiltonian...; coupling = missing) = _combine(coupling, hams...)

_combine(::Missing, hams...) = _combine(TightbindingModel(), hams...)

function _combine(model::TightbindingModel, hams::Hamiltonian...)
    lat = combine((h -> h.lattice).(hams)...)
    orbs = tuplejoin((h -> h.orbitals).(hams)...)
    builder = IJVBuilder(lat, orbs, hams...)
    model´ = offdiagonal(model, lat, nsublats.(hams))
    ham = hamiltonian_sparse!(builder, lat, orbs, model´)
    return ham
end

#######################################################################
# Bloch routines
#######################################################################
"""
    similarmatrix(h::Hamiltonian)

Create an uninitialized matrix of the same type and size    of the Hamiltonian's matrix,
calling `optimize!(h)` first to produce an optimal work matrix in the sparse case.

    similarmatrix(h::Hamiltonian, T::Type{<:AbstractMatrix})

Specifies the desired type `T` of the uninitialized matrix.

    similarmatrix(h::Hamiltonian, method::AbstractDiagonalizeMethod)

Adapts the type of the matrix (e.g. dense/sparse) to the specified `method`
"""
function similarmatrix(h::Hamiltonian, ::Type{A´} = matrixtype(h)) where {A´<:AbstractMatrix}
    optimize!(h)
    return _similarmatrix(h, matrixtype(h), A´)
end

<<<<<<< HEAD
function _bloch!(matrix::AbstractMatrix, h::Hamiltonian{<:Lattice,L,M}, ϕs, dnfunc::Function) where {L,M}
    prefactor0 = dnfunc(zero(ϕs))
    rawmatrix = parent(matrix)
    if iszero(prefactor0)
        fill!(rawmatrix, zero(M))
    else
        _copy!(rawmatrix, first(h.harmonics).h)
        rmul!(rawmatrix, prefactor0)
    end
    add_harmonics!(rawmatrix, h, ϕs, dnfunc)
    return matrix
end
=======
# We only provide the type combinations that make sense
_similarmatrix(h, ::Type{A}, ::Type{A´}) where {A´,A<:A´} =
    similar(h.harmonics[1].h)
>>>>>>> c88a1502

_similarmatrix(h, ::Type{A}, ::Type{AbstractMatrix{T´}}) where {T<:Number,A<:AbstractMatrix{T},T´<:Number} =
    similar(h.harmonics[1].h, T´)

<<<<<<< HEAD
function add_harmonics!(zerobloch, h::Hamiltonian{<:Lattice,L}, ϕs::SVector{L}, dnfunc) where {L}
    ϕs´ = ϕs'
    for ns in 2:length(h.harmonics)
        hh = h.harmonics[ns]
        hhmatrix = hh.h
        prefactor = dnfunc(hh.dn)
        iszero(prefactor) && continue
        ephi = prefactor * cis(-ϕs´ * hh.dn)
        _add!(zerobloch, hhmatrix, ephi)
=======
_similarmatrix(h, ::Type{A}, ::Type{AbstractMatrix{T´}}) where {N,T<:SMatrix{N,N},A<:AbstractMatrix{T},T´<:SMatrix{N,N}} =
    similar(h.harmonics[1].h, T´)

_similarmatrix(h, ::Type{A}, ::Type{A´}) where {N,T<:SMatrix{N,N},A<:AbstractMatrix{T},T´<:SMatrix{N,N},A´<:DenseMatrix{T´}} =
    similar(A´, size(h)...)

_similarmatrix(h, ::Type{A}, ::Type{A´}) where {T<:Number,A<:AbstractMatrix{T},T´<:Number,A´<:DenseMatrix{T´}} =
    similar(A´, size(h)...)

_similarmatrix(h, ::Type{A}, ::Type{A´}) where {T<:SMatrix,A<:AbstractMatrix{T},T´<:Number,A´<:DenseMatrix{T´}} =
    similar(A´, flatsize(h)...)

_similarmatrix(h, ::Type{A}, ::Type{AbstractMatrix{T´}}) where {T<:SMatrix,A<:AbstractMatrix{T},T´<:Number} =
    _flatten(h.harmonics[1].h, length.(h.orbitals), h.lattice, T´)

_similarmatrix(h, ::Type{A}, ::Type{A´}) where {T<:SMatrix,A<:AbstractSparseMatrix{T},T´<:Number,A´<:AbstractSparseMatrix{T´}} =
    _flatten(h.harmonics[1].h, length.(h.orbitals), h.lattice, T´)

"""
    optimize!(h::Hamiltonian)

Prepare a sparse Hamiltonian `h` to increase the performance of subsequent calls to
`bloch(h, ϕs)` and `bloch!(matrix, h, ϕs)` by minimizing memory reshufflings. It also
adds missing structural zeros to the diagonal to enable shifts by `α*I` (for
shift-and-invert methods).

No optimization will be performed on non-sparse Hamiltonians, or those defined on
`Superlattice`s, for which Bloch Hamiltonians are lazily evaluated.

Note that when calling `similarmatrix(h)` on a sparse `h`, `optimize!` is called first.

# See also:
    `bloch`, `bloch!`
"""
function optimize!(ham::Hamiltonian{<:Lattice,L,M,A}) where {L,M,A<:SparseMatrixCSC}
    h0 = first(ham.harmonics)
    n, m = size(h0.h)
    iszero_or_empty(h0.dn) || throw(ArgumentError("First Hamiltonian harmonic is not the fundamental"))
    nh = length(ham.harmonics)
    builder = SparseMatrixBuilder{M}(n, m)
    for col in 1:m
        for i in eachindex(ham.harmonics)
            h = ham.harmonics[i].h
            for p in nzrange(h, col)
                v = i == 1 ? nonzeros(h)[p] : zero(M)
                row = rowvals(h)[p]
                pushtocolumn!(builder, row, v, false) # skips repeated rows
            end
        end
        pushtocolumn!(builder, col, zero(M), false) # if not present already, add structural zeros to diagonal
        finalizecolumn!(builder)
>>>>>>> c88a1502
    end
    ho = sparse(builder)
    copy!(h0.h, ho) # Inject new structural zeros into zero harmonics
    return ham
end
# IDEA: could sum and subtract all harmonics instead
# Tested, it is slower

function optimize!(ham::Hamiltonian{<:Lattice,L,M,A}) where {L,M,A<:AbstractMatrix}
    # @warn "Hamiltonian is not sparse. Nothing changed."
    return ham
end

function optimize!(ham::Hamiltonian{<:Superlattice})
    # @warn "Hamiltonian is defined on a Superlattice. Nothing changed."
    return ham
end

"""
    bloch(h::Hamiltonian{<:Lattice}, ϕs)

Build the Bloch Hamiltonian matrix of `h`, for Bloch phases `ϕs = (ϕ₁, ϕ₂,...)` (or an
`SVector(ϕs...)`). In terms of Bloch wavevector `k`, `ϕs = k * bravais(h)`, it is defined as
`H(ϕs) = ∑exp(-im * ϕs' * dn) h_dn` where `h_dn` are Bloch harmonics connecting unit cells
at a distance `dR = bravais(h) * dn`.

    bloch(h::Hamiltonian{<:Lattice})

Build the intra-cell Hamiltonian matrix of `h`, without adding any Bloch harmonics.

    bloch(h::Hamiltonian{<:Lattice}, ϕs, axis::Int)

A nonzero `axis` produces the derivative of the Bloch matrix respect to `ϕs[axis]` (i.e. the
velocity operator along this axis), `∂H(ϕs) = ∑ -im * dn[axis] * exp(-im * ϕs' * dn) h_dn`

    bloch(matrix, h::Hamiltonian{<:Lattice}, ϕs::NTuple{L,Real}, dnfunc::Function)

Generalization that applies a prefactor `dnfunc(dn) * exp(im * ϕs' * dn)` to the `dn`
harmonic.

    h |> bloch(ϕs, ...)

Functional forms of `bloch`, equivalent to `bloch(h, ϕs, ...)`

# Notes

`bloch` allocates a new matrix on each call. For a non-allocating version of `bloch`, see
`bloch!`.

# Examples

```jldoctest
julia> h = LatticePresets.honeycomb() |> hamiltonian(onsite(1) + hopping(2)) |> bloch((.2,.3))
2×2 SparseArrays.SparseMatrixCSC{Complex{Float64},Int64} with 4 stored entries:
  [1, 1]  =  12.7216+0.0im
  [2, 1]  =  5.87081+0.988379im
  [1, 2]  =  5.87081-0.988379im
  [2, 2]  =  12.7216+0.0im
```

# See also:
    `bloch!`, `optimize!`, `similarmatrix`
"""
bloch(ϕs, axis = 0) = h -> bloch(h, ϕs, axis)
bloch(h::Hamiltonian{<:Lattice}, args...) = bloch!(similarmatrix(h), h, args...)

"""
    bloch!(matrix, h::Hamiltonian, ϕs, ...)

In-place version of `bloch`. Overwrite `matrix` with the Bloch Hamiltonian matrix of `h` for
the specified Bloch phases `ϕs = (ϕ₁,ϕ₂,...)` (see `bloch` for definition and API).  A
conventient way to obtain a `matrix` is to use `similarmatrix(h,...)`, which will return an
`AbstractMatrix` of the same type as the Hamiltonian's. Note, however, that matrix need not
be of the same type (e.g. it can be dense with `Number` eltype for a sparse `h` with
`SMatrix` block eltype).

# Examples

```jldoctest
julia> h = LatticePresets.honeycomb() |> hamiltonian(hopping(2I), orbitals = (Val(2), Val(1)));

julia> bloch!(similarmatrix(h), h, (0.2, 0.3))
2×2 SparseMatrixCSC{StaticArrays.SArray{Tuple{2,2},Complex{Float64},2,4},Int64} with 4 stored entries:
  [1, 1]  =  [11.7216+0.0im 0.0+0.0im; 0.0+0.0im 11.7216+0.0im]
  [2, 1]  =  [5.87081+0.988379im 0.0+0.0im; 0.0+0.0im 0.0+0.0im]
  [1, 2]  =  [5.87081-0.988379im 0.0+0.0im; 0.0+0.0im 0.0+0.0im]
  [2, 2]  =  [11.7216+0.0im 0.0+0.0im; 0.0+0.0im 0.0+0.0im]

julia> bloch!(similarmatrix(h, AbstractMatrix{ComplexF64}), h, (0.2, 0.3))
  3×3 SparseMatrixCSC{Complex{Float64},Int64} with 9 stored entries:
    [1, 1]  =  11.7216+0.0im
    [2, 1]  =  0.0+0.0im
    [3, 1]  =  5.87081+0.988379im
    [1, 2]  =  0.0+0.0im
    [2, 2]  =  11.7216+0.0im
    [3, 2]  =  0.0+0.0im
    [1, 3]  =  5.87081-0.988379im
    [2, 3]  =  0.0+0.0im
    [3, 3]  =  11.7216+0.0im
```

# See also:
    `bloch`, `optimize!`, `similarmatrix`
"""
bloch!(matrix, h, ϕs = (), axis = 0) = _bloch!(matrix, h, toSVector(ϕs), axis)

function _bloch!(matrix::AbstractMatrix, h::Hamiltonian{<:Lattice,L,M}, ϕs, axis::Number) where {L,M}
    rawmatrix = parent(matrix)
    if iszero(axis)
        _copy!(rawmatrix, first(h.harmonics).h, h) # faster copy!(dense, sparse) specialization
        add_harmonics!(rawmatrix, h, ϕs, dn -> 1)
    else
        fill!(rawmatrix, zero(M)) # There is no guarantee of same structure
        add_harmonics!(rawmatrix, h, ϕs, dn -> -im * dn[axis])
    end
    return matrix
end

function _bloch!(matrix::AbstractMatrix, h::Hamiltonian{<:Lattice,L,M}, ϕs, dnfunc::Function) where {L,M}
    prefactor0 = dnfunc(zero(ϕs))
    rawmatrix = parent(matrix)
    if iszero_or_empty(prefactor0)
        fill!(rawmatrix, zero(eltype(rawmatrix)))
    else
        _copy!(rawmatrix, first(h.harmonics).h, h)
        rmul!(rawmatrix, prefactor0)
    end
    add_harmonics!(rawmatrix, h, ϕs, dnfunc)
    return matrix
end

add_harmonics!(zerobloch, h::Hamiltonian{<:Lattice}, ϕs::SVector{0}, _) = zerobloch

function add_harmonics!(zerobloch, h::Hamiltonian{<:Lattice,L}, ϕs::SVector{L}, dnfunc) where {L}
    ϕs´ = ϕs'
    for ns in 2:length(h.harmonics)
        hh = h.harmonics[ns]
        hhmatrix = hh.h
        prefactor = dnfunc(hh.dn)
        iszero_or_empty(prefactor) && continue
        ephi = prefactor * cis(-ϕs´ * hh.dn)
        _add!(zerobloch, hhmatrix, h, ephi)
    end
    return zerobloch
end

############################################################################################
######## _copy! and _add! call specialized methods in tools.jl #############################
############################################################################################

_copy!(dest, src, h) = copy!(dest, src)
_copy!(dst::AbstractMatrix{<:Number}, src::SparseMatrixCSC{<:Number}, h) = _fast_sparse_copy!(dst, src)
_copy!(dst::DenseMatrix{<:Number}, src::SparseMatrixCSC{<:Number}, h) = _fast_sparse_copy!(dst, src)
_copy!(dst::DenseMatrix{<:SMatrix{N,N}}, src::SparseMatrixCSC{<:SMatrix{N,N}}, h) where {N} = _fast_sparse_copy!(dst, src)
_copy!(dst::AbstractMatrix{<:Number}, src::SparseMatrixCSC{<:SMatrix}, h) = flatten_sparse_copy!(dst, src, h)
_copy!(dst::DenseMatrix{<:Number}, src::DenseMatrix{<:SMatrix}, h) = flatten_dense_copy!(dst, src, h)

_add!(dest, src, h, α) = _plain_muladd!(dest, src, α)
_add!(dst::AbstractMatrix{<:Number}, src::SparseMatrixCSC{<:Number}, h, α = 1) = _fast_sparse_muladd!(dst, src, α)
_add!(dst::AbstractMatrix{<:SMatrix{N,N}}, src::SparseMatrixCSC{<:SMatrix{N,N}}, h, α = I) where {N} = _fast_sparse_muladd!(dst, src, α)
_add!(dst::AbstractMatrix{<:Number}, src::SparseMatrixCSC{<:SMatrix}, h, α = I) = flatten_sparse_muladd!(dst, src, h, α)
_add!(dst::DenseMatrix{<:Number}, src::DenseMatrix{<:SMatrix}, h, α = I) = flatten_dense_muladd!(dst, src, h, α)

function flatten_sparse_copy!(dst, src, h)
    fill!(dst, zero(eltype(dst)))
    norbs = length.(h.orbitals)
    offsets = h.lattice.unitcell.offsets
    offsets´ = flatoffsets(offsets, norbs)
    coloffset = 0
    for s´ in sublats(h.lattice)
        N´ = norbs[s´]
        for col in siterange(h.lattice, s´)
            for p in nzrange(src, col)
                val = nonzeros(src)[p]
                row = rowvals(src)[p]
                rowoffset, M´ = flatoffsetorbs(row, h.lattice, norbs, offsets´)
                for j in 1:N´, i in 1:M´
                    dst[i + rowoffset, j + coloffset] = val[i, j]
                end
            end
            coloffset += N´
        end
    end
    return dst
end

<<<<<<< HEAD
# See also:
    `bloch`, `bloch!`
"""
function optimize!(ham::Hamiltonian{<:Lattice,L,M,A}) where {L,M,A<:SparseMatrixCSC}
    h0 = first(ham.harmonics)
    n, m = size(h0.h)
    iszero(h0.dn) || throw(ArgumentError("First Hamiltonian harmonic is not the fundamental"))
    nh = length(ham.harmonics)
    builder = SparseMatrixBuilder{M}(n, m)
    for col in 1:m
        for i in eachindex(ham.harmonics)
            h = ham.harmonics[i].h
            for p in nzrange(h, col)
                v = i == 1 ? nonzeros(h)[p] : zero(M)
                row = rowvals(h)[p]
                pushtocolumn!(builder, row, v, false) # skips repeated rows
=======
function flatten_sparse_muladd!(dst, src, h, α = I)
    norbs = length.(h.orbitals)
    offsets = h.lattice.unitcell.offsets
    offsets´ = flatoffsets(offsets, norbs)
    coloffset = 0
    for s´ in sublats(h.lattice)
        N´ = norbs[s´]
        for col in siterange(h.lattice, s´)
            for p in nzrange(src, col)
                val = α * nonzeros(src)[p]
                row = rowvals(src)[p]
                rowoffset, M´ = flatoffsetorbs(row, h.lattice, norbs, offsets´)
                for j in 1:N´, i in 1:M´
                    dst[i + rowoffset, j + coloffset] += val[i, j]
                end
>>>>>>> c88a1502
            end
            coloffset += N´
        end
    end
    return dst
end

function flatten_dense_muladd!(dst, src, h, α = I)
    norbs = length.(h.orbitals)
    offsets = h.lattice.unitcell.offsets
    offsets´ = flatoffsets(offsets, norbs)
    coloffset = 0
    for s´ in sublats(h.lattice)
        N´ = norbs[s´]
        for col in siterange(h.lattice, s´)
            rowoffset = 0
            for s in sublats(h.lattice)
                M´ = norbs[s]
                for row in siterange(h.lattice, s)
                    val = α * src[row, col]
                    for j in 1:N´, i in 1:M´
                        dst[i + rowoffset, j + coloffset] += val[i, j]
                    end
                    rowoffset += M´
                end
            end
            coloffset += N´
        end
    end
    return dst
end

function flatten_dense_copy!(dst, src, h)
    fill!(dst, zero(eltype(dst)))
    return flatten_dense_muladd!(dst, src, h, I)
end

# sublat offsets after flattening (without padding zeros)
flatoffsets(offsets, norbs) = _flatoffsets((0,), offsets, norbs...)
_flatoffsets(offsets´::NTuple{N,Any}, offsets, n, ns...) where {N} =
    _flatoffsets((offsets´..., offsets´[end] + n * (offsets[N+1] - offsets[N])), offsets, ns...)
_flatoffsets(offsets´, offsets) = offsets´

# offset of site i after flattening
@inline flatoffset(args...) = first(flatoffsetorbs(args...))

function flatoffsetorbs(i, lat, norbs, offsets´)
    s = sublat(lat, i)
    N = norbs[s]
    offset = lat.unitcell.offsets[s]
    Δi = i - offset
    i´ = offsets´[s] + (Δi - 1) * N
    return i´, N
end

"""
    flatten(h::Hamiltonian)

Flatten a multiorbital Hamiltonian `h` into one with a single orbital per site. The
associated lattice is flattened also, so that there is one site per orbital for each initial
site (all at the same position). Note that in the case of sparse Hamiltonians, zeros in
hopping/onsite matrices are preserved as structural zeros upon flattening.

    h |> flatten()

Functional form equivalent to `flatten(h)` of `h |> flatten` (included for consistency with
the rest of the API).

# Examples

```jldoctest
julia> h = LatticePresets.honeycomb() |>
           hamiltonian(hopping(@SMatrix[1; 2], range = 1/√3, sublats = :A =>:B),
           orbitals = (Val(1), Val(2)))
Hamiltonian{<:Lattice} : Hamiltonian on a 2D Lattice in 2D space
  Bloch harmonics  : 3 (SparseMatrixCSC, sparse)
  Harmonic size    : 2 × 2
  Orbitals         : ((:a,), (:a, :a))
  Element type     : 2 × 2 blocks (Complex{Float64})
  Onsites          : 0
  Hoppings         : 3
  Coordination     : 1.5

julia> flatten(h)
Hamiltonian{<:Lattice} : Hamiltonian on a 2D Lattice in 2D space
  Bloch harmonics  : 3 (SparseMatrixCSC, sparse)
  Harmonic size    : 3 × 3
  Orbitals         : ((:flat,), (:flat,))
  Element type     : scalar (Complex{Float64})
  Onsites          : 0
  Hoppings         : 6
  Coordination     : 2.0
```
"""
flatten() = h -> flatten(h)

function flatten(h::Hamiltonian)
    all(isequal(1), norbitals(h)) && return copy(h)
    harmonics´ = [flatten(har, h.orbitals, h.lattice) for har in h.harmonics]
    lattice´ = flatten(h.lattice, h.orbitals)
    orbitals´ = (_ -> (:flat, )).(h.orbitals)
    return Hamiltonian(lattice´, harmonics´, orbitals´)
end

flatten(h::HamiltonianHarmonic, orbs, lat) =
    HamiltonianHarmonic(h.dn, _flatten(h.h, length.(orbs), lat))

function _flatten(src::SparseMatrixCSC{<:SMatrix{N,N,T}}, norbs::NTuple{S,<:Any}, lat, ::Type{T´} = T) where {N,T,S,T´}
    offsets´ = flatoffsets(lat.unitcell.offsets, norbs)
    dim´ = last(offsets´)

    builder = SparseMatrixBuilder{T´}(dim´, dim´, nnz(src) * N * N)

    for col in 1:size(src, 2)
        scol = sublat(lat, col)
        for j in 1:norbs[scol]
            for p in nzrange(src, col)
                row = rowvals(src)[p]
                srow = sublat(lat, row)
                rowoffset´ = flatoffset(row, lat, norbs, offsets´)
                val = nonzeros(src)[p]
                for i in 1:norbs[srow]
                    pushtocolumn!(builder, rowoffset´ + i, val[i, j])
                end
            end
            finalizecolumn!(builder, false)
        end
    end
    matrix = sparse(builder)
    return matrix
end

function _flatten(src::DenseMatrix{<:SMatrix{N,N,T}}, norbs::NTuple{S,<:Any}, lat, ::Type{T´} = T) where {N,T,S,T´}
    offsets´ = flatoffsets(lat.unitcell.offsets, norbs)
    dim´ = last(offsets´)
    matrix = similar(src, T´, dim´, dim´)

    for col in 1:size(src, 2), row in 1:size(src, 1)
        srow, scol = sublat(lat, row), sublat(lat, col)
        nrow, ncol = norbs[srow], norbs[scol]
        val = src[row, col]
        rowoffset´ = flatoffset(row, lat, norbs, offsets´)
        coloffset´ = flatoffset(col, lat, norbs, offsets´)
        for j in 1:ncol, i in 1:nrow
            matrix[rowoffset´ + i, coloffset´ + j] = val[i, j]
        end
    end
    return matrix
end

function flatten(lat::Lattice, orbs)
    length(orbs) == nsublats(lat) || throw(ArgumentError("Msmatch between sublattices and orbitals"))
    unitcell´ = flatten(lat.unitcell, length.(orbs))
    bravais´ = lat.bravais
    lat´ = Lattice(bravais´, unitcell´)
end

function flatten(unitcell::Unitcell, norbs::NTuple{S,Int}) where {S}
    offsets´ = [flatoffsets(unitcell.offsets, norbs)...]
    ns´ = last(offsets´)
    sites´ = similar(unitcell.sites, ns´)
    i = 1
    for sl in 1:S, site in sites(unitcell, sl), rep in 1:norbs[sl]
        sites´[i] = site
        i += 1
    end
    names´ = unitcell.names
    unitcell´ = Unitcell(sites´, names´, offsets´)
    return unitcell´
end<|MERGE_RESOLUTION|>--- conflicted
+++ resolved
@@ -818,39 +818,13 @@
     return _similarmatrix(h, matrixtype(h), A´)
 end
 
-<<<<<<< HEAD
-function _bloch!(matrix::AbstractMatrix, h::Hamiltonian{<:Lattice,L,M}, ϕs, dnfunc::Function) where {L,M}
-    prefactor0 = dnfunc(zero(ϕs))
-    rawmatrix = parent(matrix)
-    if iszero(prefactor0)
-        fill!(rawmatrix, zero(M))
-    else
-        _copy!(rawmatrix, first(h.harmonics).h)
-        rmul!(rawmatrix, prefactor0)
-    end
-    add_harmonics!(rawmatrix, h, ϕs, dnfunc)
-    return matrix
-end
-=======
 # We only provide the type combinations that make sense
 _similarmatrix(h, ::Type{A}, ::Type{A´}) where {A´,A<:A´} =
     similar(h.harmonics[1].h)
->>>>>>> c88a1502
 
 _similarmatrix(h, ::Type{A}, ::Type{AbstractMatrix{T´}}) where {T<:Number,A<:AbstractMatrix{T},T´<:Number} =
     similar(h.harmonics[1].h, T´)
 
-<<<<<<< HEAD
-function add_harmonics!(zerobloch, h::Hamiltonian{<:Lattice,L}, ϕs::SVector{L}, dnfunc) where {L}
-    ϕs´ = ϕs'
-    for ns in 2:length(h.harmonics)
-        hh = h.harmonics[ns]
-        hhmatrix = hh.h
-        prefactor = dnfunc(hh.dn)
-        iszero(prefactor) && continue
-        ephi = prefactor * cis(-ϕs´ * hh.dn)
-        _add!(zerobloch, hhmatrix, ephi)
-=======
 _similarmatrix(h, ::Type{A}, ::Type{AbstractMatrix{T´}}) where {N,T<:SMatrix{N,N},A<:AbstractMatrix{T},T´<:SMatrix{N,N}} =
     similar(h.harmonics[1].h, T´)
 
@@ -902,7 +876,6 @@
         end
         pushtocolumn!(builder, col, zero(M), false) # if not present already, add structural zeros to diagonal
         finalizecolumn!(builder)
->>>>>>> c88a1502
     end
     ho = sparse(builder)
     copy!(h0.h, ho) # Inject new structural zeros into zero harmonics
@@ -1089,24 +1062,6 @@
     return dst
 end
 
-<<<<<<< HEAD
-# See also:
-    `bloch`, `bloch!`
-"""
-function optimize!(ham::Hamiltonian{<:Lattice,L,M,A}) where {L,M,A<:SparseMatrixCSC}
-    h0 = first(ham.harmonics)
-    n, m = size(h0.h)
-    iszero(h0.dn) || throw(ArgumentError("First Hamiltonian harmonic is not the fundamental"))
-    nh = length(ham.harmonics)
-    builder = SparseMatrixBuilder{M}(n, m)
-    for col in 1:m
-        for i in eachindex(ham.harmonics)
-            h = ham.harmonics[i].h
-            for p in nzrange(h, col)
-                v = i == 1 ? nonzeros(h)[p] : zero(M)
-                row = rowvals(h)[p]
-                pushtocolumn!(builder, row, v, false) # skips repeated rows
-=======
 function flatten_sparse_muladd!(dst, src, h, α = I)
     norbs = length.(h.orbitals)
     offsets = h.lattice.unitcell.offsets
@@ -1122,7 +1077,6 @@
                 for j in 1:N´, i in 1:M´
                     dst[i + rowoffset, j + coloffset] += val[i, j]
                 end
->>>>>>> c88a1502
             end
             coloffset += N´
         end
