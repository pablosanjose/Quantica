############################################################################################
# Lattice  -  see lattice.jl for methods
#region

struct Sublat{T<:AbstractFloat,E}
    sites::Vector{SVector{E,T}}
    name::Symbol
end

struct Unitcell{T<:AbstractFloat,E}
    sites::Vector{SVector{E,T}}
    names::Vector{Symbol}
    offsets::Vector{Int}        # Linear site number offsets for each sublat
    function Unitcell{T,E}(sites, names, offsets) where {T<:AbstractFloat,E}
        names´ = uniquenames!(sanitize_Vector_of_Symbols(names))
        length(names´) == length(offsets) - 1 ||
            argerror("Incorrect number of sublattice names, got $(length(names´)), expected $(length(offsets) - 1)")
        return new(sites, names´, offsets)
    end
end

struct Bravais{T,E,L}
    matrix::Matrix{T}
    function Bravais{T,E,L}(matrix) where {T,E,L}
        (E, L) == size(matrix) || internalerror("Bravais: unexpected matrix size $((E,L)) != $(size(matrix))")
        L > E &&
            throw(DimensionMismatch("Number of Bravais vectors ($L) cannot be greater than embedding dimension $E"))
        return new(matrix)
    end
end

struct Lattice{T<:AbstractFloat,E,L}
    bravais::Bravais{T,E,L}
    unitcell::Unitcell{T,E}
    nranges::Vector{Tuple{Int,T}}  # [(nth_neighbor, min_nth_neighbor_distance)...]
end

#region ## Constructors ##

Bravais(::Type{T}, E, m) where {T} = Bravais(T, Val(E), m)
Bravais(::Type{T}, ::Val{E}, m::Tuple{}) where {T,E} =
    Bravais{T,E,0}(sanitize_Matrix(T, E, ()))
Bravais(::Type{T}, ::Val{E}, m::NTuple{<:Any,Number}) where {T,E} =
    Bravais{T,E,1}(sanitize_Matrix(T, E, (m,)))
Bravais(::Type{T}, ::Val{E}, m::NTuple{L,Any}) where {T,E,L} =
    Bravais{T,E,L}(sanitize_Matrix(T, E, m))
Bravais(::Type{T}, ::Val{E}, m::SMatrix{<:Any,L}) where {T,E,L} =
    Bravais{T,E,L}(sanitize_Matrix(T, E, m))
Bravais(::Type{T}, ::Val{E}, m::AbstractMatrix) where {T,E} =
    Bravais{T,E,size(m,2)}(sanitize_Matrix(T, E, m))
Bravais(::Type{T}, ::Val{E}, m::AbstractVector) where {T,E} =
    Bravais{T,E,1}(sanitize_Matrix(T, E, hcat(m)))

Unitcell(sites::Vector{SVector{E,T}}, names, offsets) where {E,T} =
    Unitcell{T,E}(sites, names, offsets)

function uniquenames!(names::Vector{Symbol})
    allnames = Symbol[:_]
    for (i, name) in enumerate(names)
        if name in allnames
            names[i] = uniquename(allnames, name, i)
            @warn "Renamed repeated sublattice :$name to :$(names[i])"
        end
        push!(allnames, names[i])
    end
    return names
end

function uniquename(allnames, name, i)
    newname = Symbol(Char(64+i)) # Lexicographic, starting from Char(65) = 'A'
    newname = newname in allnames ? uniquename(allnames, name, i + 1) : newname
    return newname
end


#endregion

#region ## API ##

bravais(l::Lattice) = l.bravais

unitcell(l::Lattice) = l.unitcell

nranges(l::Lattice) = l.nranges

bravais_vectors(l::Lattice) = bravais_vectors(l.bravais)
bravais_vectors(b::Bravais) = eachcol(b.matrix)

bravais_matrix(l::Lattice) = bravais_matrix(l.bravais)
bravais_matrix(b::Bravais{T,E,L}) where {T,E,L} =
    convert(SMatrix{E,L,T}, ntuple(i -> b.matrix[i], Val(E*L)))

matrix(b::Bravais) = b.matrix

sublatnames(l::Lattice) = sublatnames(l.unitcell)
sublatnames(u::Unitcell) = u.names
sublatname(l::Lattice, s) = sublatname(l.unitcell, s)
sublatname(u::Unitcell, s) = u.names[s]
sublatname(s::Sublat) = s.name

sublatindex(l::Lattice, name::Symbol) = sublatindex(l.unitcell, name)

function sublatindex(u::Unitcell, name::Symbol)
    i = findfirst(==(name), sublatnames(u))
    i === nothing && boundserror(u, string(name))
    return i
end

nsublats(l::Lattice) = nsublats(l.unitcell)
nsublats(u::Unitcell) = length(u.names)

sublats(l::Lattice) = sublats(l.unitcell)
sublats(u::Unitcell) = 1:nsublats(u)

nsites(s::Sublat) = length(s.sites)
nsites(lat::Lattice, sublat...) = nsites(lat.unitcell, sublat...)
nsites(u::Unitcell) = length(u.sites)
nsites(u::Unitcell, sublat) = sublatlengths(u)[sublat]

sites(s::Sublat) = s.sites
sites(l::Lattice, sublat...) = sites(l.unitcell, sublat...)
sites(u::Unitcell) = u.sites
sites(u::Unitcell, sublat) = view(u.sites, siterange(u, sublat))
sites(u::Unitcell, ::Missing) = sites(u)            # to work with QuanticaMakieExt
sites(l::Lattice, name::Symbol) = sites(unitcell(l), name)
sites(u::Unitcell, name::Symbol) = sites(u, sublatindex(u, name))

site(l::Lattice, i) = sites(l)[i]
site(l::Lattice, i, dn) = site(l, i) + bravais_matrix(l) * dn

siterange(l::Lattice, sublat...) = siterange(l.unitcell, sublat...)
siterange(u::Unitcell, sublat::Integer) = (1+u.offsets[sublat]):u.offsets[sublat+1]
siterange(u::Unitcell, name::Symbol) = siterange(u, sublatindex(u, name))
siterange(u::Unitcell) = 1:last(u.offsets)

sitesublat(lat::Lattice, siteidx) = sitesublat(lat.unitcell.offsets, siteidx)

function sitesublat(offsets, siteidx)
    l = length(offsets)
    for s in 2:l
        @inbounds offsets[s] + 1 > siteidx && return s - 1
    end
    return l
end

sitesublatname(lat, i) = sublatname(lat, sitesublat(lat, i))

sitesublatiter(l::Lattice) = sitesublatiter(l.unitcell)
sitesublatiter(u::Unitcell) = ((i, s) for s in sublats(u) for i in siterange(u, s))

offsets(l::Lattice) = offsets(l.unitcell)
offsets(u::Unitcell) = u.offsets

sublatlengths(lat::Lattice) = sublatlengths(lat.unitcell)
sublatlengths(u::Unitcell) = diff(u.offsets)

embdim(::Sublat{<:Any,E}) where {E} = E
embdim(::Lattice{<:Any,E}) where {E} = E

latdim(::Lattice{<:Any,<:Any,L}) where {L} = L

numbertype(::Sublat{T}) where {T} = T
numbertype(::Lattice{T}) where {T} = T

zerocell(::Bravais{<:Any,<:Any,L}) where {L} = zero(SVector{L,Int})
zerocell(::Lattice{<:Any,<:Any,L}) where {L} = zero(SVector{L,Int})

zerocellsites(l::Lattice, i) = sites(zerocell(l), i)

Base.length(l::Lattice) = nsites(l)

Base.copy(l::Lattice) = deepcopy(l)

Base.:(==)(l::Lattice, l´::Lattice) = l.bravais == l´.bravais && l.unitcell == l´.unitcell
Base.:(==)(b::Bravais, b´::Bravais) = b.matrix == b´.matrix
# we do not demand equal names for unitcells to be equal
Base.:(==)(u::Unitcell, u´::Unitcell) = u.sites == u´.sites && u.offsets == u´.offsets

#endregion
#endregion

############################################################################################
# Selectors  -  see selectors.jl for methods
#region

abstract type Selector end

struct SiteSelector{F,S,C} <: Selector
    region::F
    sublats::S
    cells::C
end

const SiteSelectorAll = SiteSelector{Missing,Missing,Missing}

struct AppliedSiteSelector{T,E,L}
    lat::Lattice{T,E,L}
    region::FunctionWrapper{Bool,Tuple{SVector{E,T}}}
    sublats::Vector{Int}
    cells::Vector{SVector{L,Int}}
    isnull::Bool    # if isnull, the selector selects nothing, regardless of other fields
end

struct HopSelector{F,S,D,R} <: Selector
    region::F
    sublats::S
    dcells::D
    range::R
    includeonsite::Bool
    adjoint::Bool  # make apply take the "adjoint" of the selector
end

struct AppliedHopSelector{T,E,L}
    lat::Lattice{T,E,L}
    region::FunctionWrapper{Bool,Tuple{SVector{E,T},SVector{E,T}}}
    sublats::Vector{Pair{Int,Int}}
    dcells::Vector{SVector{L,Int}}
    range::Tuple{T,T}
    includeonsite::Bool  # undocumented/internal: don't skip onsite
    isnull::Bool    # if isnull, the selector selects nothing, regardless of other fields
end

struct Neighbors
    n::Int
end

#region ## Constructors ##

HopSelector(re, su, dc, ra, io = false) = HopSelector(re, su, dc, ra, io, false)

#endregion

#region ## API ##

Base.Int(n::Neighbors) = n.n

region(s::Union{SiteSelector,HopSelector}) = s.region

cells(s::SiteSelector) = s.cells

lattice(ap::AppliedSiteSelector) = ap.lat
lattice(ap::AppliedHopSelector) = ap.lat

cells(ap::AppliedSiteSelector) = ap.cells
dcells(ap::AppliedHopSelector) = ap.dcells

<<<<<<< HEAD
=======
hoprange(s::HopSelector) = s.range

>>>>>>> 5d2e6ee4
includeonsite(ap::AppliedHopSelector) = ap.includeonsite

# if isempty(s.dcells) or isempty(s.sublats), none were specified, so we must accept any
inregion(r, s::AppliedSiteSelector) = s.region(r)
inregion((r, dr), s::AppliedHopSelector) = s.region(r, dr)

insublats(n, s::AppliedSiteSelector) = isempty(s.sublats) || n in s.sublats
insublats(npair::Pair, s::AppliedHopSelector) = isempty(s.sublats) || npair in s.sublats

incells(cell, s::AppliedSiteSelector) = isempty(s.cells) || cell in s.cells
indcells(dcell, s::AppliedHopSelector) = isempty(s.dcells) || dcell in s.dcells

iswithinrange(dr, s::AppliedHopSelector) = iswithinrange(dr, s.range)
iswithinrange(dr, (rmin, rmax)::Tuple{Real,Real}) =  ifelse(sign(rmin)*rmin^2 <= dr'dr <= rmax^2, true, false)

isbelowrange(dr, s::AppliedHopSelector) = isbelowrange(dr, s.range)
isbelowrange(dr, (rmin, rmax)::Tuple{Real,Real}) =  ifelse(dr'dr < rmin^2, true, false)

isnull(s::AppliedSiteSelector) = s.isnull
isnull(s::AppliedHopSelector) = s.isnull

Base.adjoint(s::HopSelector) = HopSelector(s.region, s.sublats, s.dcells, s.range, s.includeonsite, !s.adjoint)

Base.NamedTuple(s::SiteSelector) =
    (; region = s.region, sublats = s.sublats, cells = s.cells)
Base.NamedTuple(s::HopSelector) =
    (; region = s.region, sublats = s.sublats, dcells = s.dcells, range = s.range)

#endregion
#endregion

############################################################################################
# MatrixElementTypes
#region

struct SMatrixView{N,M,T,NM}
    s::SMatrix{N,M,T,NM}
    SMatrixView{N,M,T,NM}(mat) where {N,M,T,NM} = new(sanitize_SMatrix(SMatrix{N,M,T}, mat))
end

const MatrixElementType{T} = Union{
    Complex{T},
    SMatrix{N,N,Complex{T}} where {N},
    SMatrixView{N,N,Complex{T}} where {N}}

const MatrixElementUniformType{T} = Union{
    Complex{T},
    SMatrix{N,N,Complex{T}} where {N}}

const MatrixElementNonscalarType{T,N} = Union{
    SMatrix{N,N,Complex{T}},
    SMatrixView{N,N,Complex{T}}}

#region ## Constructors ##

SMatrixView(mat::SMatrix{N,M,T,NM}) where {N,M,T,NM} = SMatrixView{N,M,T,NM}(mat)

SMatrixView{N,M}(mat::AbstractMatrix{T}) where {N,M,T} = SMatrixView{N,M,T}(mat)

SMatrixView{N,M,T}(mat) where {N,M,T} = SMatrixView{N,M,T,N*M}(mat)

SMatrixView(::Type{SMatrix{N,M,T,NM}}) where {N,M,T,NM} = SMatrixView{N,M,T,NM}

parent_type(::Type{SMatrixView{N,M,T,NM}}) where {N,M,T,NM} = SMatrix{N,M,T,NM}

#endregion

#region ## API ##

unblock(s::SMatrixView) = s.s
unblock(s) = s

Base.parent(s::SMatrixView) = s.s

Base.view(s::SMatrixView, i...) = view(s.s, i...)

Base.getindex(s::SMatrixView, i...) = getindex(s.s, i...)

Base.zero(::Type{SMatrixView{N,M,T,NM}}) where {N,M,T,NM} = SMatrixView(zero(SMatrix{N,M,T,NM}))
Base.zero(::S) where {S<:SMatrixView} = zero(S)

Base.adjoint(s::SMatrixView) = SMatrixView(s.s')

Base.:+(s::SMatrixView...) = SMatrixView(+(parent.(s)...))
Base.:-(s::SMatrixView) = SMatrixView(-parent.(s))
Base.:*(s::SMatrixView, x::Number) = SMatrixView(parent(s) * x)
Base.:*(x::Number, s::SMatrixView) = SMatrixView(x * parent(s))

Base.:(==)(s::SMatrixView, s´::SMatrixView) = parent(s) == parent(s´)

#endregion
#endregion

############################################################################################
# LatticeSlice - see slices.jl for methods
#   Encodes subsets of sites (or orbitals) of a lattice in different cells. Produced e.g. by
#   lat[siteselector]. No ordering is guaranteed, but cells and sites must both be unique
#region

struct SiteLike end

struct SiteLikePos{T,E,B<:MatrixElementType{T}}
    r::SVector{E,T}
    blocktype::Type{B}
end

struct OrbitalLike end

struct OrbitalLikeGrouped
    groups::Dictionary{Int,UnitRange{Int}}  # site => range of inds in parent
                                            # (non-selected sites are not present)
end

struct CellIndices{L,I,G<:Union{SiteLike,SiteLikePos,OrbitalLike,OrbitalLikeGrouped}}
    cell::SVector{L,Int}
    inds::I    # can be anything: Int, Colon, Vector{Int}, etc.
    type::G    # can be SiteLike, OrbitalLike or OrbitalLikeGrouped
end

const CellSites{L,I} = CellIndices{L,I,SiteLike}
const CellSite{L} = CellIndices{L,Int,SiteLike}
const CellSitePos{T,E,L,B} = CellIndices{L,Int,SiteLikePos{T,E,B}} # for non-spatial models
const AnyCellSite{L} = Union{CellSite{L},CellSitePos{<:Any,<:Any,L}}
const AnyCellSites{L} = Union{CellSites{L},CellSitePos{<:Any,<:Any,L}}

const CellOrbitals{L,I} = CellIndices{L,I,OrbitalLike}
const CellOrbitalsGrouped{L,I} = CellIndices{L,I,OrbitalLikeGrouped}
const CellOrbital{L} = CellIndices{L,Int,OrbitalLike}
const AnyCellOrbitals{L} = Union{CellOrbital{L},CellOrbitals{L},CellOrbitalsGrouped{L}}

const CellIndicesDict{L,C<:CellIndices{L}} = Dictionary{SVector{L,Int},C}
const CellSitesDict{L} = Dictionary{SVector{L,Int},CellSites{L,Vector{Int}}}
const CellOrbitalsDict{L} = Dictionary{SVector{L,Int},CellOrbitals{L,Vector{Int}}}
const CellOrbitalsGroupedDict{L} = Dictionary{SVector{L,Int},CellOrbitalsGrouped{L,Vector{Int}}}
const AnyCellOrbitalsDict{L} = Union{CellOrbitalsDict{L},CellOrbitalsGroupedDict{L}}

struct LatticeSlice{T,E,L,C<:CellIndices{L}}
    lat::Lattice{T,E,L}
    cellsdict::CellIndicesDict{L,C}
    offsets::Dictionary{SVector{L,Int},Int}    # offset from number of indices in each cell
    siteindsdict::Dictionary{CellSite{L},UnitRange{Int}}    # index range in slice per site
    function LatticeSlice{T,E,L,C}(lat, cellsdict) where {T,E,L,C}
        all(cs -> allunique(cs.inds), cellsdict) || argerror("CellSlice cells must be unique")
        offsetsvec = lengths_to_offsets(length, cellsdict)
        pop!(offsetsvec)    # remove last entry, so there is one offset per cellsdict value
        offsets = Dictionary(cell.(cellsdict), offsetsvec)
        siteindsdict = siteindexdict(cellsdict)
        return new(lat, cellsdict, offsets, siteindsdict)
    end
    function LatticeSlice{T,E,L,C}(lat, cellsdict, offsets, siteindsdict) where {T,E,L,C}
        return new(lat, cellsdict, offsets, siteindsdict)
    end
end

const SiteSlice{T,E,L} = LatticeSlice{T,E,L,CellSites{L,Vector{Int}}}
const OrbitalSlice{T,E,L} = LatticeSlice{T,E,L,CellOrbitals{L,Vector{Int}}}
const OrbitalSliceGrouped{T,E,L} = LatticeSlice{T,E,L,CellOrbitalsGrouped{L,Vector{Int}}}
const AnyOrbitalSlice = Union{OrbitalSlice,OrbitalSliceGrouped}

#region ## Constructors ##

# exported constructor for general site inds in a given cell (defaults to zero cell)
sites(cell, inds) = CellSites(cell, inds)
sites(inds) = CellSites(zero(SVector{0,Int}), inds)

CellSite(cell, ind::Int) = CellIndices(sanitize_SVector(Int, cell), ind, SiteLike())
CellSite(c::CellSitePos) = CellSite(c.cell, c.inds)
CellSites(cell, inds = Int[]) = CellIndices(sanitize_SVector(Int, cell), sanitize_cellindices(inds), SiteLike())
# no check for unique inds
unsafe_cellsites(cell, inds) = CellIndices(cell, inds, SiteLike())

CellOrbitals(cell, inds = Int[]) =
    CellIndices(sanitize_SVector(Int, cell), sanitize_cellindices(inds), OrbitalLike())
CellOrbital(cell, ind::Int) =
    CellIndices(sanitize_SVector(Int, cell), ind, OrbitalLike())

CellOrbitalsGrouped(cell, inds, groups::Dictionary) =
    CellIndices(sanitize_SVector(Int, cell), sanitize_cellindices(inds), OrbitalLikeGrouped(groups))

# B <: MatrixElementType{T}
CellSitePos(cell, ind, r, B) = CellIndices(sanitize_SVector(Int, cell), ind, SiteLikePos(r, B))

# LatticeSlice from an AbstractVector of CellIndices
LatticeSlice(lat::Lattice, cs::AbstractVector{<:CellIndices}) =
    LatticeSlice(lat, cellinds_to_dict(cs))

# CellIndices to Dictionary(cell=>cellind)
cellinds_to_dict(cs::AbstractVector{C}) where {L,C<:CellIndices{L}} =
    CellIndicesDict{L,C}(cell.(cs), cs)
cellinds_to_dict(cells::AbstractVector{SVector{L,Int}}, cs::AbstractVector{C}) where {L,C<:CellIndices{L}} =
    CellIndicesDict{L,C}(cells, cs)
cellinds_to_dict(cs::CellIndices{L}) where {L} = cellinds_to_dict(SVector(cs))
# don't allow single-CellSites in dictionaries (it polutes the LatticeSlice type diversity)
cellinds_to_dict(cs::AbstractVector{C}) where {L,C<:CellSite{L}} =
    cellinds_to_dict(CellSites{L,Vector{Int}}.(cs))

# make OrbitalSliceGrouped scalar (i.e. groups are siteindex => siteindex:siteindex)
scalarize(s::OrbitalSliceGrouped) = OrbitalSliceGrouped(s.lat, scalarize(s.cellsdict))
scalarize(d::CellOrbitalsGroupedDict) = scalarize.(d)
scalarize(c::CellOrbitalsGrouped) =
    CellOrbitalsGrouped(c.cell, collect(keys(c.type.groups)),
        dictionary(i => i:i for i in keys(c.type.groups)))

# outer constructor for LatticeSlice
LatticeSlice(lat::Lattice{T,E,L}, cellsdict::CellIndicesDict{L,C}) where {T,E,L,C} =
    LatticeSlice{T,E,L,C}(lat, cellsdict)
SiteSlice(lat::Lattice{T,E,L}, cellsdict::CellIndicesDict{L,C}) where {T,E,L,C<:CellSites} =
    LatticeSlice{T,E,L,C}(lat, cellsdict)
OrbitalSlice(lat::Lattice{T,E,L}, cellsdict::CellIndicesDict{L,C}) where {T,E,L,C<:CellOrbitals} =
    LatticeSlice{T,E,L,C}(lat, cellsdict)
OrbitalSliceGrouped(lat::Lattice{T,E,L}, cellsdict::CellIndicesDict{L,C}) where {T,E,L,C<:CellOrbitalsGrouped} =
    LatticeSlice{T,E,L,C}(lat, cellsdict)

# ranges of inds, where inds are orbital indices for orbgroupeddict, site indices otherwise
siteindexdict(cs::CellOrbitalsGroupedDict) = Dictionary(cellsites(cs), orbranges(cs))
# empty siteindexdict when sites are not known
siteindexdict(::CellOrbitalsDict{L}) where {L} = Dictionary{CellSite{L}, UnitRange{Int}}()
# For CellSitesDict, site indices are used
siteindexdict(cs::CellSitesDict) = dictionary(c => i:i for (i, c) in enumerate(cellsites(cs)))

unsafe_replace_lattice(l::LatticeSlice{T,E,L,C}, lat::Lattice{T,E´,L}) where {T,E,E´,L,C} =
    LatticeSlice{T,E´,L,C}(lat, cellsdict(l), offsets(l), siteindexdict(l))

#endregion

#region ## API ##

lattice(ls::LatticeSlice) = ls.lat

siteindices(s::AnyCellSites) = s.inds
siteindices(s::CellOrbitalsGrouped) = keys(s.type.groups)
orbindices(s::AnyCellOrbitals) = s.inds
siteindex(s::AnyCellSite) = s.inds
orbindex(s::CellOrbital) = s.inds

indexcollection(lold::LatticeSlice, lnew::LatticeSlice) =
    [j for s in cellsites(lnew) for j in indexcollection(lold, s)]
indexcollection(l::LatticeSlice, c::CellSitePos) =
    siteindexdict(l)[sanitize_cellindices(CellSite(c), l)]
indexcollection(l::LatticeSlice, c::CellSite) =
    siteindexdict(l)[sanitize_cellindices(c, l)]
indexcollection(l::LatticeSlice, cs::CellSites) =
    sanitized_indexcollection(l, sanitize_cellindices(cs, l))

sanitized_indexcollection(l::LatticeSlice, cs::CellSites) =
    [j for i in siteindices(cs) for j in indexcollection(l, CellSite(cell(cs), i))]

siteindexdict(l::LatticeSlice) = l.siteindsdict
siteindexdict(l::OrbitalSlice) = missing        # in this case, cellsites are not known

cellsdict(l::LatticeSlice) = l.cellsdict
cellsdict(l::LatticeSlice, cell) = l.cellsdict[cell]

offsets(l::LatticeSlice) = l.offsets
offsets(l::LatticeSlice, i) = l.offsets[i]

ncells(x::LatticeSlice) = ncells(cellsdict(x))
ncells(x::CellIndicesDict) = length(x)
ncells(x::CellIndices) = 1

cell(s::CellIndices) = s.cell

cells(l::LatticeSlice) = keys(l.cellsdict)

# replace cell with zero of requested dimension
zerocellinds(c::CellIndices, ::Val{L}) where {L} =
    CellIndices(zero(SVector{L,Int}), c.inds, c.type)

nsites(s::LatticeSlice, cell...) = nsites(cellsdict(s, cell...))
nsites(s::CellIndicesDict) = isempty(s) ? 0 : sum(nsites, s)
nsites(c::CellIndices) = length(siteindices(c))

norbitals(s::AnyOrbitalSlice, cell...) = norbitals(cellsdict(s, cell...))
norbitals(s::CellIndicesDict) = isempty(s) ? 0 : sum(norbitals, s)
norbitals(c::AnyCellOrbitals) = length(orbindices(c))

findsubcell(cell::SVector, d::CellIndicesDict) = get(d, cell, nothing)
findsubcell(cell::SVector, l::LatticeSlice) = findsubcell(cell, cellsdict(l))

boundingbox(l::LatticeSlice) = boundingbox(keys(cellsdict(l)))

# interface for non-spatial models (cell already defined for CellIndices)
pos(s::CellSitePos) = s.type.r
ind(s::CellSitePos) = s.inds

# iterators

sites(l::LatticeSlice) =
    (site(l.lat, i, cell(subcell)) for subcell in cellsdict(l) for i in siteindices(subcell))

# single-site (CellSite) iterator
cellsites(cs::Union{SiteSlice,OrbitalSliceGrouped}) = cellsites(cs.cellsdict)
cellsites(cdict::CellIndicesDict) =
    (CellSite(cell(cinds), i) for cinds in cdict for i in siteindices(cinds))

# single-orbital (CellOrbital) iterator
cellorbs(co::Union{OrbitalSlice,OrbitalSliceGrouped}) = cellorbs(co.cellsdict)
cellorbs(codict::Union{CellOrbitalsDict,CellOrbitalsGroupedDict}) =
    (CellOrbital(cell(corbs), i) for corbs in codict for i in orbindices(corbs))

# orbitals in unit cell for each site
orbgroups(s::CellOrbitalsGrouped) = s.type.groups
orbgroups(s::CellOrbitalsGrouped, i::Integer) = s.type.groups[i]
orbgroups(d::CellOrbitalsGroupedDict) = (orbrng for corbs in d for orbrng in orbgroups(corbs))
orbgroups(cs::OrbitalSliceGrouped) = orbgroups(cellsdict(cs))

# set of consecutive orbital ranges for each site in slice
orbranges(cs::OrbitalSliceGrouped) = orbranges(cellsdict(cs))
orbranges(cs::Union{CellOrbitalsGrouped, CellOrbitalsGroupedDict}) = Iterators.accumulate(
    (rng, rng´) -> maximum(rng)+1:maximum(rng)+length(rng´), orbgroups(cs), init = 0:0)

Base.isempty(s::LatticeSlice) = isempty(s.cellsdict)
Base.isempty(s::CellIndices) = isempty(s.inds)

Base.length(l::LatticeSlice) = nsites(l)
Base.length(c::CellIndices) = length(c.inds)

Base.parent(ls::LatticeSlice) = ls.lat

Base.copy(ls::LatticeSlice) = LatticeSlice(ls.lat, copy(ls.cellsdict))

#endregion
#endregion

############################################################################################
# Models  -  see models.jl for methods
#region

abstract type AbstractModel end
abstract type AbstractModelTerm end
abstract type AbstractParametricTerm{N} <: AbstractModelTerm end

# wrapper of a function f(x1, ... xN; kw...) with N arguments and the kwargs in params
struct ParametricFunction{N,F}
    f::F
    params::Vector{Symbol}
end

## Non-parametric ##

struct OnsiteTerm{F,S<:SiteSelector,T<:Number} <: AbstractModelTerm
    f::F
    selector::S
    coefficient::T
end

# specialized for a given lattice *and* hamiltonian - for hamiltonian building
struct AppliedOnsiteTerm{T,E,L,B} <: AbstractModelTerm
    f::FunctionWrapper{B,Tuple{SVector{E,T},Int}}  # o(r, sublat_orbitals)
    selector::AppliedSiteSelector{T,E,L}
end

struct HoppingTerm{F,S<:HopSelector,T<:Number} <: AbstractModelTerm
    f::F
    selector::S
    coefficient::T
end

# specialized for a given lattice *and* hamiltonian - for hamiltonian building
struct AppliedHoppingTerm{T,E,L,B} <: AbstractModelTerm
    f::FunctionWrapper{B,Tuple{SVector{E,T},SVector{E,T},Tuple{Int,Int}}}  # t(r, dr, (orbs1, orbs2))
    selector::AppliedHopSelector{T,E,L}
end

const AbstractTightbindingTerm = Union{OnsiteTerm, AppliedOnsiteTerm,
                                       HoppingTerm, AppliedHoppingTerm}

struct TightbindingModel{T<:NTuple{<:Any,AbstractTightbindingTerm}} <: AbstractModel
    terms::T  # Collection of `AbstractTightbindingTerm`s
end

## Parametric ##

# We fuse applied and non-applied versions, since these only apply the selector, not f
struct ParametricOnsiteTerm{N,S<:Union{SiteSelector,AppliedSiteSelector},F<:ParametricFunction{N},T<:Number} <: AbstractParametricTerm{N}
    f::F
    selector::S
    coefficient::T
    spatial::Bool   # If true, f is a function of position r. Otherwise it takes a single CellSite
end

struct ParametricHoppingTerm{N,S<:Union{HopSelector,AppliedHopSelector},F<:ParametricFunction{N},T<:Number} <: AbstractParametricTerm{N}
    f::F
    selector::S
    coefficient::T
    spatial::Bool   # If true, f is a function of positions r, dr. Otherwise it takes two CellSite's
end

struct ParametricModel{T<:NTuple{<:Any,AbstractParametricTerm},M<:TightbindingModel} <: AbstractModel
    npmodel::M  # non-parametric model to use as base
    terms::T    # Collection of `AbstractParametricTerm`s
end

#region ## Constructors ##

ParametricFunction{N}(f::F, params = Symbol[]) where {N,F} =
    ParametricFunction{N,F}(f, params)

TightbindingModel(ts::AbstractTightbindingTerm...) = TightbindingModel(ts)
ParametricModel(ts::AbstractParametricTerm...) = ParametricModel(TightbindingModel(), ts)
ParametricModel(m::TightbindingModel) = ParametricModel(m, ())
ParametricModel(m::ParametricModel) = m

#endregion

#region ## API ##

(f::ParametricFunction)(args...; kw...) = f.f(args...; kw...)

nonparametric(m::TightbindingModel) = m
nonparametric(m::ParametricModel) = m.npmodel

terms(t::AbstractModel) = t.terms

allterms(t::TightbindingModel) = t.terms
allterms(t::ParametricModel) = (terms(nonparametric(t))..., t.terms...)

selector(t::AbstractModelTerm) = t.selector

functor(t::AbstractModelTerm) = t.f

parameters(t::AbstractParametricTerm) = t.f.params

coefficient(t::OnsiteTerm) = t.coefficient
coefficient(t::HoppingTerm) = t.coefficient
coefficient(t::AbstractParametricTerm) = t.coefficient

narguments(t::OnsiteTerm{<:Function}) = 1
narguments(t::HoppingTerm{<:Function}) = 2
narguments(t::OnsiteTerm) = 0
narguments(t::HoppingTerm) = 0
narguments(t::AbstractParametricTerm) = narguments(t.f)
narguments(::ParametricFunction{N}) where {N} = N

is_spatial(t::AbstractParametricTerm) = t.spatial
is_spatial(t) = true

## call API##

(term::OnsiteTerm{<:Function})(r) = term.coefficient * term.f(r)
(term::OnsiteTerm)(r) = term.coefficient * term.f

(term::AppliedOnsiteTerm)(r, orbs) = term.f(r, orbs)

(term::HoppingTerm{<:Function})(r, dr) = term.coefficient * term.f(r, dr)
(term::HoppingTerm)(r, dr) = term.coefficient * term.f

(term::AppliedHoppingTerm)(r, dr, orbs) = term.f(r, dr, orbs)

(term::AbstractParametricTerm{0})(args...; kw...) = term.coefficient * term.f.f(; kw...)
(term::AbstractParametricTerm{1})(x, args...; kw...) = term.coefficient * term.f.f(x; kw...)
(term::AbstractParametricTerm{2})(x, y, args...; kw...) = term.coefficient * term.f.f(x, y; kw...)
(term::AbstractParametricTerm{3})(x, y, z, args...; kw...) = term.coefficient * term.f.f(x, y, z; kw...)

## Model term algebra

Base.:*(x::Number, m::TightbindingModel) = TightbindingModel(x .* terms(m))
Base.:*(x::Number, m::ParametricModel) = ParametricModel(x * nonparametric(m), x .* terms(m))
Base.:*(m::AbstractModel, x::Number) = x * m
Base.:-(m::AbstractModel) = (-1) * m

Base.:+(m::TightbindingModel, m´::TightbindingModel) =
    TightbindingModel((terms(m)..., terms(m´)...))
Base.:+(m::ParametricModel, m´::ParametricModel) =
    ParametricModel(nonparametric(m) + nonparametric(m´), (terms(m)..., terms(m´)...))
Base.:+(m::TightbindingModel, m´::ParametricModel) =
    ParametricModel(m + nonparametric(m´), terms(m´))
Base.:+(m::ParametricModel, m´::TightbindingModel) = m´ + m
Base.:-(m::AbstractModel, m´::AbstractModel) = m + (-m´)

Base.:*(x::Number, o::OnsiteTerm) = OnsiteTerm(o.f, o.selector, x * o.coefficient)
Base.:*(x::Number, t::HoppingTerm) = HoppingTerm(t.f, t.selector, x * t.coefficient)
Base.:*(x::Number, o::ParametricOnsiteTerm) =
    ParametricOnsiteTerm(o.f, o.selector, x * o.coefficient, o.spatial)
Base.:*(x::Number, t::ParametricHoppingTerm) =
    ParametricHoppingTerm(t.f, t.selector, x * t.coefficient, t.spatial)

Base.adjoint(m::TightbindingModel) = TightbindingModel(adjoint.(terms(m))...)
Base.adjoint(m::ParametricModel) = ParametricModel(adjoint(nonparametric(m)), adjoint.(terms(m)))
Base.adjoint(t::OnsiteTerm{<:Function}) = OnsiteTerm(r -> t.f(r)', t.selector, t.coefficient')
Base.adjoint(t::OnsiteTerm) = OnsiteTerm(t.f', t.selector, t.coefficient')
Base.adjoint(t::HoppingTerm{<:Function}) = HoppingTerm((r, dr) -> t.f(r, -dr)', t.selector', t.coefficient')
Base.adjoint(t::HoppingTerm) = HoppingTerm(t.f', t.selector', t.coefficient')

function Base.adjoint(o::ParametricOnsiteTerm{N}) where {N}
    f = ParametricFunction{N}((args...; kw...) -> o.f(args...; kw...)', o.f.params)
    return ParametricOnsiteTerm(f, o.selector, o.coefficient', o.spatial)
end

function Base.adjoint(t::ParametricHoppingTerm{N}) where {N}
    f = ParametricFunction{N}((args...; kw...) -> t.f(args...; kw...)', t.f.params)
    return ParametricHoppingTerm(f, t.selector', t.coefficient', t.spatial)
end

#endregion
#endregion

############################################################################################
# Model Modifiers  -  see models.jl for methods
#region

abstract type AbstractModifier end
abstract type Modifier <: AbstractModifier end
abstract type AppliedModifier <: AbstractModifier end

struct OnsiteModifier{N,S<:SiteSelector,F<:ParametricFunction{N}} <: Modifier
    f::F
    selector::S
    spatial::Bool
end

struct AppliedOnsiteModifier{B,N,R<:SVector,F<:ParametricFunction{N},S<:SiteSelector,P<:CellSitePos} <: AppliedModifier
    parentselector::S        # unapplied selector, needed to grow a ParametricHamiltonian
    blocktype::Type{B}  # These are needed to cast the modification to the sublat block type
    f::F
    ptrs::Vector{Tuple{Int,R,P,Int}}
    # [(ptr, r, si, norbs)...] for each selected site, dn = 0 harmonic
    spatial::Bool   # If true, f is a function of position r. Otherwise it takes a single CellSite
end

struct HoppingModifier{N,S<:HopSelector,F<:ParametricFunction{N}} <: Modifier
    f::F
    selector::S
    spatial::Bool  # If true, f is a function of positions r, dr. Otherwise it takes two CellSite's
end

struct AppliedHoppingModifier{B,N,R<:SVector,F<:ParametricFunction{N},S<:HopSelector,P<:CellSitePos} <: AppliedModifier
    parentselector::S        # unapplied selector, needed to grow a ParametricHamiltonian
    blocktype::Type{B}  # These are needed to cast the modification to the sublat block type
    f::F
    ptrs::Vector{Vector{Tuple{Int,R,R,P,P,Tuple{Int,Int}}}}
    # [[(ptr, r, dr, si, sj, (norbs, norbs´)), ...], ...] for each selected hop on each harmonic
    spatial::Bool  # If true, f is a function of positions r, dr. Otherwise it takes two CellSite's
end

#region ## Constructors ##

AppliedOnsiteModifier(m::AppliedOnsiteModifier, ptrs) =
    AppliedOnsiteModifier(m.parentselector, m.blocktype, m.f, ptrs, m.spatial)

AppliedHoppingModifier(m::AppliedHoppingModifier, ptrs) =
    AppliedHoppingModifier(m.parentselector, m.blocktype, m.f, ptrs, m.spatial)

AppliedHoppingModifier(m::AppliedHoppingModifier, sel::Selector) =
    AppliedHoppingModifier(sel, m.blocktype, m.f, m.ptrs, m.spatial)

#endregion

#region ## API ##

selector(m::Modifier) = m.selector
selector(m::AppliedModifier) = m.parentselector

parameters(m::AbstractModifier) = m.f.params

parametric_function(m::AbstractModifier) = m.f

pointers(m::AppliedModifier) = m.ptrs

blocktype(m::AppliedModifier) = m.blocktype

is_spatial(m::AbstractModifier) = m.spatial

narguments(m::AbstractModifier) = narguments(m.f)

@inline (m::AppliedOnsiteModifier{B,1})(o, r, orbs; kw...) where {B} =
    mask_block(B, m.f.f(o; kw...), (orbs, orbs))
@inline (m::AppliedOnsiteModifier{B,2})(o, r, orbs; kw...) where {B} =
    mask_block(B, m.f.f(o, r; kw...), (orbs, orbs))
(::AppliedOnsiteModifier)(args...; kw...) =
    argerror("Wrong number of arguments in parametric onsite. Note that only the following syntaxes are allowed: `@onsite!((o; p...) ->...)`, `@onsite!((o, r; p...) ->...)`, `@onsite((; p...) ->...)`, `@onsite((r; p...) ->...)`")

@inline (m::AppliedHoppingModifier{B,1})(t, r, dr, orborb; kw...) where {B} =
    mask_block(B, m.f.f(t; kw...), orborb)
@inline (m::AppliedHoppingModifier{B,3})(t, r, dr, orborb; kw...) where {B} =
    mask_block(B, m.f.f(t, r, dr; kw...), orborb)
(::AppliedHoppingModifier)(args...; kw...) =
    argerror("Wrong number of arguments in parametric hopping. Note that only the following syntaxes are allowed: `@hopping!((t; p...) ->...)`, `@hopping!((t, r, dr; p...) ->...)`, `@hopping((; p...) ->...)`, `@hopping((r, dr; p...) ->...)`")

Base.similar(m::A) where {A <: AppliedModifier} = A(m.blocktype, m.f, similar(m.ptrs, 0), m.spatial)

Base.parent(m::AppliedOnsiteModifier) = OnsiteModifier(m.f, m.parentselector, m.spatial)
Base.parent(m::AppliedHoppingModifier) = HoppingModifier(m.f, m.parentselector, m.spatial)

#endregion
#endregion

############################################################################################
# Intrablock and Interblock - see models.jl
#    Wrappers to restrict models and modifiers to certain blocks of a Hamiltonian
#region

struct Interblock{M<:Union{AbstractModel,AbstractModifier},N}
    parent::M
    block::NTuple{N,UnitRange{Int}}  # May be two or more ranges of site indices
end

struct Intrablock{M<:Union{AbstractModel,AbstractModifier}}
    parent::M
    block::UnitRange{Int}            # A single range of site indices
end

const AnyAbstractModifier = Union{AbstractModifier,Interblock{<:AbstractModifier},Intrablock{<:AbstractModifier}}
const AnyModifier = Union{Modifier,Interblock{<:Modifier},Intrablock{<:Modifier}}
const BlockModifier = Union{Interblock{<:AbstractModifier},Intrablock{<:AbstractModifier}}

Base.parent(m::Union{Interblock,Intrablock}) = m.parent

block(m::Union{Interblock,Intrablock}) = m.block

#endregion

############################################################################################
# OrbitalBlockStructure
#    Block structure for Hamiltonians, sorted by sublattices
#region

struct OrbitalBlockStructure{B}
    blocksizes::Vector{Int}       # number of orbitals per site in each sublattice
    subsizes::Vector{Int}         # number of blocks (sites) in each sublattice
    function OrbitalBlockStructure{B}(blocksizes, subsizes) where {B}
        subsizes´ = Quantica.sanitize_Vector_of_Type(Int, subsizes)
        # This checks also that they are of equal length
        blocksizes´ = Quantica.sanitize_Vector_of_Type(Int, length(subsizes´), blocksizes)
        return new(blocksizes´, subsizes´)
    end
end

#region ## Constructors ##

@inline function OrbitalBlockStructure(T, orbitals, subsizes)
    orbitals´ = sanitize_orbitals(orbitals) # <:Union{Val,distinct_collection}
    B = blocktype(T, orbitals´)
    return OrbitalBlockStructure{B}(orbitals´, subsizes)
end

# Useful as a minimal constructor when no orbital information is known
OrbitalBlockStructure{B}(hsize::Int) where {B} = OrbitalBlockStructure{B}(Val(1), [hsize])

blocktype(::Type{T}, m::Val{1}) where {T} = Complex{T}
blocktype(::Type{T}, m::Val{N}) where {T,N} = SMatrix{N,N,Complex{T},N*N}
blocktype(T::Type, distinct_norbs) = maybe_SMatrixView(blocktype(T, val_maximum(distinct_norbs)))

maybe_SMatrixView(C::Type{<:Complex}) = C
maybe_SMatrixView(S::Type{<:SMatrix}) = SMatrixView(S)

val_maximum(n::Int) = Val(n)
val_maximum(ns) = Val(maximum(argval.(ns)))

argval(::Val{N}) where {N} = N
argval(n::Int) = n

#endregion

#region ## API ##

blocktype(::OrbitalBlockStructure{B}) where {B} = B

blockeltype(::OrbitalBlockStructure{<:MatrixElementType{T}}) where {T} = Complex{T}

blocksizes(b::OrbitalBlockStructure) = b.blocksizes

subsizes(b::OrbitalBlockStructure) = b.subsizes

flatsize(b::OrbitalBlockStructure) = blocksizes(b)' * subsizes(b)
flatsize(b::OrbitalBlockStructure{B}, ls::SiteSlice) where {B<:Union{Complex,SMatrix}} =
    length(ls) * blocksize(b)
flatsize(b::OrbitalBlockStructure, ls::SiteSlice) = sum(cs -> flatsize(b, cs), cellsites(ls); init = 0)
flatsize(b::OrbitalBlockStructure, cs::AnyCellSite) = blocksize(b, siteindex(cs))

unflatsize(b::OrbitalBlockStructure) = sum(subsizes(b))

blocksize(b::OrbitalBlockStructure, iunflat, junflat) = (blocksize(b, iunflat), blocksize(b, junflat))

blocksize(b::OrbitalBlockStructure{<:SMatrixView}, iunflat) = length(flatrange(b, iunflat))

blocksize(b::OrbitalBlockStructure{B}, iunflat...) where {N,B<:SMatrix{N}} = N

blocksize(b::OrbitalBlockStructure{B}, iunflat...) where {B<:Number} = 1

siterange(b::OrbitalBlockStructure) = 1:unflatsize(b)

orbrange(b::OrbitalBlockStructure) = 1:flatsize(b)

function sublatorbrange(b::OrbitalBlockStructure, sind::Integer)
    bss = blocksizes(b)
    sss = subsizes(b)
    offset = sind == 1 ? 0 : sum(i -> bss[i] * sss[i], 1:sind-1)
    rng = offset + 1:offset + bss[sind] * sss[sind]
    return rng
end

# Basic relation: iflat - 1 == (iunflat - soffset - 1) * b + soffset´
function flatrange(b::OrbitalBlockStructure{<:SMatrixView}, iunflat::Integer)
    checkinrange(iunflat, b)
    soffset  = 0
    soffset´ = 0
    @inbounds for (s, b) in zip(b.subsizes, b.blocksizes)
        if soffset + s >= iunflat
            offset = muladd(iunflat - soffset - 1, b, soffset´)
            return offset+1:offset+b
        end
        soffset  += s
        soffset´ += b * s
    end
    @boundscheck(blockbounds_error())
    return 1:0
end

flatrange(b::OrbitalBlockStructure{<:SMatrix{N}}, iunflat::Integer) where {N} =
    (checkinrange(iunflat, b); ((iunflat - 1) * N + 1 : iunflat * N))

flatrange(b::OrbitalBlockStructure{<:Number}, iunflat::Integer) =
    (checkinrange(iunflat, b); iunflat:iunflat)

flatrange(o::OrbitalBlockStructure, ::Colon) = orbrange(o)

function flatrange(o::OrbitalBlockStructure, runflat::AbstractUnitRange)
    imin, imax = first(runflat), last(runflat)
    checkinrange(imin, o)
    checkinrange(imax, o)
    orng = first(flatrange(o, imin)) : last(flatrange(o, imax))
    return orng
end

checkinrange(siteind::Integer, b::OrbitalBlockStructure) =
    @boundscheck(1 <= siteind <= flatsize(b) ||
        argerror("Requested site $siteind out of range [1, $(flatsize(b))]"))

flatindex(b::OrbitalBlockStructure, i) = first(flatrange(b, i))

function unflatindex_and_blocksize(o::OrbitalBlockStructure{<:SMatrixView}, iflat::Integer)
    soffset  = 0
    soffset´ = 0
    @boundscheck(iflat < 0 && blockbounds_error())
    @inbounds for (s, b) in zip(o.subsizes, o.blocksizes)
        if soffset´ + b * s >= iflat
            iunflat = (iflat - soffset´ - 1) ÷ b + soffset + 1
            return iunflat, b
        end
        soffset  += s
        soffset´ += b * s
    end
    @boundscheck(blockbounds_error())
end

@noinline blockbounds_error() = throw(BoundsError())

unflatindex_and_blocksize(::OrbitalBlockStructure{B}, iflat::Integer) where {N,B<:SMatrix{N}} =
    (iflat - 1)÷N + 1, N
unflatindex_and_blocksize(::OrbitalBlockStructure{<:Number}, iflat::Integer) = (iflat, 1)

Base.copy(b::OrbitalBlockStructure{B}) where {B} =
    OrbitalBlockStructure{B}(copy(blocksizes(b)), copy(subsizes(b)))

Base.:(==)(b::OrbitalBlockStructure{B}, b´::OrbitalBlockStructure{B}) where {B} =
    b.blocksizes == b´.blocksizes && b.subsizes == b´.subsizes

#endregion
#endregion

############################################################################################
## Special matrices  -  see specialmatrices.jl for methods
#region

  ############################################################################################
  # HybridSparseMatrix
  #    Internal Matrix type for Bloch harmonics in Hamiltonians
  #    Wraps site-block + flat versions of the same SparseMatrixCSC
  #region

struct HybridSparseMatrix{T,B<:MatrixElementType{T}} <: SparseArrays.AbstractSparseMatrixCSC{B,Int}
    blockstruct::OrbitalBlockStructure{B}
    unflat::SparseMatrixCSC{B,Int}
    flat::SparseMatrixCSC{Complex{T},Int}
    # 0 = in sync, 1 = flat needs sync, -1 = unflat needs sync, 2 = none initialized
    sync_state::Base.RefValue{Int}
    # Number of stored nonzeros in unflat and flat - to guard against tampering
    ufnnz::Vector{Int}
end

#region ## Constructors ##

HybridSparseMatrix(bs, unflat, flat, sync_state) =
    HybridSparseMatrix(bs, unflat, flat, sync_state, [nnz(unflat), nnz(flat)])

HybridSparseMatrix(b::OrbitalBlockStructure{Complex{T}}, flat::SparseMatrixCSC{Complex{T},Int}) where {T} =
    HybridSparseMatrix(b, flat, flat, Ref(0))  # aliasing

function HybridSparseMatrix(b::OrbitalBlockStructure{B}, unflat::SparseMatrixCSC{B,Int}) where {T,B<:MatrixElementNonscalarType{T}}
    m = HybridSparseMatrix(b, unflat, flat(b, unflat), Ref(0))
    needs_flat_sync!(m)
    return m
end

function HybridSparseMatrix(b::OrbitalBlockStructure{B}, flat::SparseMatrixCSC{Complex{T},Int}) where {T,B<:MatrixElementNonscalarType{T}}
    m = HybridSparseMatrix(b, unflat(b, flat), flat, Ref(0))
    needs_unflat_sync!(m)
    return m
end

#endregion

#region ## API ##

blockstructure(s::HybridSparseMatrix) = s.blockstruct

unflat_unsafe(s::HybridSparseMatrix) = s.unflat

flat_unsafe(s::HybridSparseMatrix) = s.flat

syncstate(s::HybridSparseMatrix) = s.sync_state

check_integrity(s::HybridSparseMatrix) =
    (nnz(s.unflat) == s.ufnnz[1] && nnz(s.flat) == s.ufnnz[2]) ||
    argerror("The AbstractHamiltonian seems to have been modified externally and has become corrupted")

update_nnz!(s::HybridSparseMatrix) = (s.ufnnz .= (nnz(s.unflat), nnz(s.flat)))

# are flat === unflat? Only for scalar eltype
isaliased(::HybridSparseMatrix{<:Any,<:Complex}) = true
isaliased(::HybridSparseMatrix) = false

Base.size(h::HybridSparseMatrix, i::Integer...) = size(unflat_unsafe(h), i...)

flatsize(h::HybridSparseMatrix, args...) = flatsize(blockstructure(h), args...)

SparseArrays.getcolptr(s::HybridSparseMatrix) = getcolptr(s.unflat)
SparseArrays.rowvals(s::HybridSparseMatrix) = rowvals(s.unflat)
SparseArrays.nonzeros(s::HybridSparseMatrix) = nonzeros(s.unflat)

#endregion
#endregion

  ############################################################################################
  # SparseMatrixView
  #    View of a SparseMatrixCSC that can produce a proper (non-view) SparseMatrixCSC
  #    of size possibly larger than the view (padded with zeros)
  #region

struct SparseMatrixView{C,V<:SubArray}
    matview::V
    mat::SparseMatrixCSC{C,Int}
    ptrs::Vector{Int}           # ptrs of parent(matview) that affect mat
end

#region ## Constructor ##

function SparseMatrixView(matview::SubArray{C,<:Any,<:SparseMatrixCSC}, dims = missing) where {C}
    matparent = parent(matview)
    viewrows, viewcols = matview.indices
    rows = rowvals(matparent)
    ptrs = Int[]
    for col in viewcols, ptr in nzrange(matparent, col)
        rows[ptr] in viewrows && push!(ptrs, ptr)
    end
    if dims === missing || dims == size(matview)
        mat = sparse(matview)
    else
        nr, nc = dims
        nrv, ncv = size(matview)
        nr >= nrv && nc >= ncv ||
            argerror("SparseMatrixView dims cannot be smaller than size(view) = $((nrv, ncv))")
        # it's important to preserve structural zeros in mat, which sparse(matview) does
        mat = [sparse(matview) spzeros(C, nrv, nc - ncv);
               spzeros(C, nr - nrv, ncv) spzeros(C, nr - nrv, nc - ncv)]
    end
    return SparseMatrixView(matview, mat, ptrs)
end

#endregion

#region ## API ##

matrix(s::SparseMatrixView) = s.mat

function update!(s::SparseMatrixView)
    nzs = nonzeros(s.mat)
    nzs´ = nonzeros(parent(s.matview))
    for (i, ptr) in enumerate(s.ptrs)
        nzs[i] = nzs´[ptr]
    end
    return s
end

Base.size(s::SparseMatrixView, i...) = size(s.mat, i...)

minimal_callsafe_copy(s::SparseMatrixView) =
    SparseMatrixView(view(copy(parent(s.matview)), s.matview.indices...), copy(s.mat), s.ptrs)

minimal_callsafe_copy(s::SparseMatrixView, aliasham) =
    SparseMatrixView(view(call!_output(aliasham), s.matview.indices...), copy(s.mat), s.ptrs)


#endregion

#endregion

  ############################################################################################
  # BlockSparseMatrix and BlockMatrix
  #   MatrixBlock : Block within a parent matrix, at a given set of rows and cols
  #   BlockSparseMatrix : SparseMatrixCSC with added blocks that can be updated in place
  #   BlockMatrix : Matrix with added blocks that can be updated in place
  #region

abstract type AbstractBlockMatrix end

struct MatrixBlock{C<:Number,A<:AbstractMatrix,UR,UC,D<:Union{Missing,Matrix}}
    block::A
    rows::UR             # row indices in parent matrix for each row in block
    cols::UC             # col indices in parent matrix for each col in block
    coefficient::C       # coefficient to apply to block
    denseblock::D        # either missing or Matrix(block), to aid in ldiv
end

struct BlockSparseMatrix{C,N,M<:NTuple{N,MatrixBlock}} <: AbstractBlockMatrix
    mat::SparseMatrixCSC{C,Int}
    blocks::M
    ptrs::NTuple{N,Vector{Int}}    # nzvals indices for blocks
end

struct BlockMatrix{C,N,M<:NTuple{N,MatrixBlock}} <: AbstractBlockMatrix
    mat::Matrix{C}
    blocks::M
end

#region ## Constructors ##

function MatrixBlock(block::AbstractMatrix{C}, rows, cols, denseblock = missing) where {C}
    checkblockinds(block, rows, cols)
    return MatrixBlock(block, rows, cols, one(C), denseblock)
end

function MatrixBlock(block::SubArray, rows, cols, denseblock = missing)
    checkblockinds(block, rows, cols)
    m = simplify_matrixblock(block, rows, cols)
    return MatrixBlock(m.block, m.rows, m.cols, m.coefficient, denseblock)
end

BlockSparseMatrix(mblocks::MatrixBlock...) = BlockSparseMatrix(mblocks)

function BlockSparseMatrix(mblocks::NTuple{<:Any,MatrixBlock}, dims = missing)
    blocks = blockmat.(mblocks)
    C = promote_type(eltype.(blocks)...)
    I, J = Int[], Int[]
    foreach(b -> appendIJ!(I, J, b), mblocks)
    mat = dims === missing ? sparse(I, J, zero(C)) : sparse(I, J, zero(C), dims...)
    ptrs = getblockptrs.(mblocks, Ref(mat))
    return BlockSparseMatrix(mat, mblocks, ptrs)
end

function BlockMatrix(mblocks::MatrixBlock...)
    nrows = maxrows(mblocks)
    ncols = maxcols(mblocks)
    C = promote_type(eltype.(blocks)...)
    mat = zeros(C, nrows, ncols)
    return BlockMatrix(mat, blocks)
end

#endregion

#region ## API ##

blockmat(m::MatrixBlock) = m.block

blockrows(m::MatrixBlock) = m.rows

blockcols(m::MatrixBlock) = m.cols

coefficient(m::MatrixBlock) = m.coefficient

denseblockmat(m::MatrixBlock) = m.denseblock

pointers(m::BlockSparseMatrix) = m.ptrs

blocks(m::AbstractBlockMatrix) = m.blocks

matrix(b::AbstractBlockMatrix) = b.mat

maxrows(mblocks::NTuple{<:Any,MatrixBlock}) = maximum(b -> maximum(b.rows), mblocks; init = 0)
maxcols(mblocks::NTuple{<:Any,MatrixBlock}) = maximum(b -> maximum(b.cols), mblocks; init = 0)

Base.size(b::AbstractBlockMatrix, i...) = size(b.mat, i...)
Base.size(b::MatrixBlock, i...) = size(blockmat(b), i...)

Base.eltype(b::MatrixBlock) = eltype(blockmat(b))
Base.eltype(m::AbstractBlockMatrix) = eltype(matrix(m))

Base.:-(b::MatrixBlock) =
    MatrixBlock(blockmat(b), blockrows(b), blockcols(b), -coefficient(b), denseblockmat(b))

@noinline function checkblockinds(block, rows, cols)
    length.((rows, cols)) == size(block) && allunique(rows) &&
        (cols === rows || allunique(cols)) || internalerror("MatrixBlock: mismatched size")
    return nothing
end

isspzeros(b::MatrixBlock) = isspzeros(b.block)
isspzeros(b::SubArray) = isspzeros(parent(b))
isspzeros(b::SparseMatrixCSC) = iszero(nnz(b))
isspzeros(b::Tuple) = all(isspzeros, b)
isspzeros(b) = false

minimal_callsafe_copy(s::BlockSparseMatrix) =
    BlockSparseMatrix(copy(s.mat), minimal_callsafe_copy.(s.blocks), s.ptrs)

minimal_callsafe_copy(s::BlockMatrix) =
    BlockMatrix(copy(s.mat), minimal_callsafe_copy.(s.blocks))

minimal_callsafe_copy(m::MatrixBlock) =
    MatrixBlock(m.block, m.rows, m.cols, m.coefficient, copy_ifnotmissing(m.denseblock))

#endregion
#endregion

  ############################################################################################
  # InverseGreenBlockSparse
  #    BlockSparseMatrix representing G⁻¹ on a unitcell (+ possibly extended sites)
  #    with self-energies as blocks. It knows which indices correspond to which contacts
  #region

struct InverseGreenBlockSparse{C}
    mat::BlockSparseMatrix{C}
    nonextrng::UnitRange{Int}       # range of indices for non-extended sites
    unitcinds::Vector{Vector{Int}}  # orbital indices in parent unitcell of each contact
    unitcindsall::Vector{Int}       # merged, uniqued and sorted unitcinds
    source::Matrix{C}               # preallocation for ldiv! solve
end

#region ## API ##

matrix(s::InverseGreenBlockSparse) = matrix(s.mat)

orbrange(s::InverseGreenBlockSparse) = s.nonextrng

extrange(s::InverseGreenBlockSparse) = last(s.nonextrng + 1):size(mat, 1)

Base.size(s::InverseGreenBlockSparse, I::Integer...) = size(matrix(s), I...)
Base.axes(s::InverseGreenBlockSparse, I::Integer...) = axes(matrix(s), I...)

# updates only ω block and applies all blocks to BlockSparseMatrix
function update!(s::InverseGreenBlockSparse, ω)
    bsm = s.mat
    Imat = blockmat(first(blocks(bsm)))
    Imat.diag .= ω   # Imat should be <: Diagonal
    return update!(bsm)
end

#endregion
#endregion

#endregion top

############################################################################################
# Harmonic  -  see hamiltonian.jl for methods
#region

struct Harmonic{T,L,B}
    dn::SVector{L,Int}
    h::HybridSparseMatrix{T,B}
end

#region ## API ##

dcell(h::Harmonic) = h.dn

matrix(h::Harmonic) = h.h

flat(h::Harmonic) = flat(h.h)

unflat(h::Harmonic) = unflat(h.h)

flat_unsafe(h::Harmonic) = flat_unsafe(h.h)

unflat_unsafe(h::Harmonic) = unflat_unsafe(h.h)

Base.size(h::Harmonic, i...) = size(matrix(h), i...)

Base.isless(h::Harmonic, h´::Harmonic) = sum(abs2, dcell(h)) < sum(abs2, dcell(h´))

Base.zero(h::Harmonic{<:Any,<:Any,B}) where {B} = Harmonic(zero(dcell(h)), zero(matrix(h)))

Base.copy(h::Harmonic) = Harmonic(dcell(h), copy(matrix(h)))

Base.:(==)(h::Harmonic, h´::Harmonic) = h.dn == h´.dn && unflat(h.h) == unflat(h´.h)

Base.iszero(h::Harmonic) = iszero(flat(h))

#endregion
#endregion

############################################################################################
# UnflatInds, HybridInds  - getindex(::AbstractHamiltonian), see hamiltonian.jl for methods
#region

struct UnflatInds{T}
    inds::T
end

struct HybridInds{T}
    inds::T
end

unflat(i) = UnflatInds(i)
unflat(i, is...) = UnflatInds((i, is...))
unflat() = UnflatInds(())

hybrid(i) = HybridInds(i)
hybrid(i, is...) = HybridInds((i, is...))
hybrid() = HybridInds(())

Base.parent(u::UnflatInds) = u.inds
Base.parent(u::HybridInds) = u.inds

#endregion

############################################################################################
# AbstractHamiltonian type
#region

abstract type AbstractHamiltonian{T,E,L,B} end

const AbstractHamiltonian0D{T,E,B} = AbstractHamiltonian{T,E,0,B}
const AbstractHamiltonian1D{T,E,B} = AbstractHamiltonian{T,E,1,B}

#endregion

############################################################################################
# Serializer  -  see serializer.jl
#   A Serializer is used to contruct an iterator that encodes Hamiltonian matrix elements in
#   a way that can be turned into a Vector and back into a Hamiltonian
#   encoder = s -> vec and its inverse decoder = vec -> s translate between s::B and some
#   iterable, typically some AbstractVector. B<:SMatrixView is translated to its parent.
#   Both can also be tuples (s->vec, (s, s´)->vec) and viceversa if the translation
#   of hoppings requires both the hopping s and its conjugate s´.
#region

struct Serializer{T,S,E,D} <: Modifier
    type::Type{T}
    parameter::Symbol             # parameter for ParametricHamiltonians, :stream by default
    selectors::S                  # unapplied selectors, needed to rebuild ptrs if h changes
    encoder::E
    decoder::D
end

struct AppliedSerializer{T,H<:AbstractHamiltonian,S<:Serializer{T},P<:Dictionary} <: AppliedModifier
    parent::S
    h::H
    ptrs::P     # [dn => [(ptr, ptr´, serialrng)...]...] or [dn => [(ptr, serialrng)...]...]
    len::Int
end

#region ## Constructors ##

serializer(T::Type; kw...) = serializer(T, siteselector(), hopselector(); kw...)

function serializer(T::Type, sel::Selector, selectors...; encoder = identity, decoder = identity, parameter = :stream)
    check_encoder_decoder_tuples(encoder, decoder)
    s = Serializer(T, parameter, (sel, selectors...), encoder, decoder)
    return s
end

serializer(h::AbstractHamiltonian{T}, args...; kw...) where {T} =
    serializer(Complex{T}, h, args...; kw...)

serializer(T::Type, h::AbstractHamiltonian, args...; kw...) =
    apply(serializer(T, args...; kw...), h)

check_encoder_decoder_tuples(encoder::Function, decoder::Function) = nothing
check_encoder_decoder_tuples(encoder::Tuple{Function,Function}, decoder::Tuple{Function,Function}) =
    nothing
check_encoder_decoder_tuples(_, _) = argerror("encoder and decoder must be both functions or both tuples of functions")

#endregion

#region ## API ##

call!(s::AppliedSerializer; kw...) = AppliedSerializer(s.parent, call!(s.h; kw...), s.ptrs, s.len)

(s::AppliedSerializer)(; kw...) = AppliedSerializer(s.parent, s.h(; kw...), s.ptrs, s.len)

hamiltonian(s::AppliedSerializer) = parametric(s.h, s)

# assume s has been applied to h or a copy of h
maybe_relink_serializer(s::AppliedSerializer, h) =
    s.h === h ? s : AppliedSerializer(s.parent, h, s.ptrs, s.len)
maybe_relink_serializer(m::AppliedModifier, _) = m

parent_hamiltonian(s::AppliedSerializer) = s.h

pointers(s::AppliedSerializer) = s.ptrs

Base.length(s::AppliedSerializer) = s.len

Base.eltype(s::AppliedSerializer) = eltype(s.parent)
Base.eltype(::Serializer{T}) where {T} = T

Base.parent(s::AppliedSerializer) = s.parent

selectors(s::Serializer) = s.selectors
selectors(s::AppliedSerializer) = selectors(s.parent)

parameters(s::Serializer) = (s.parameter,)
parameters(s::AppliedSerializer) = parameters(s.parent)

encoder(s::Serializer) = s.encoder
encoder(s::AppliedSerializer) = encoder(s.parent)

decoder(s::Serializer) = s.decoder
decoder(s::AppliedSerializer) = decoder(s.parent)


#endregion

#endregion

############################################################################################
# Hamiltonian  -  see hamiltonian.jl for methods
#region

struct Hamiltonian{T,E,L,B} <: AbstractHamiltonian{T,E,L,B}
    lattice::Lattice{T,E,L}
    blockstruct::OrbitalBlockStructure{B}
    harmonics::Vector{Harmonic{T,L,B}}
    bloch::HybridSparseMatrix{T,B}
    # Enforce sorted-dns-starting-from-zero invariant onto harmonics
    function Hamiltonian{T,E,L,B}(lattice, blockstruct, harmonics, bloch) where {T,E,L,B}
        n = nsites(lattice)
        all(har -> size(matrix(har)) == (n, n), harmonics) ||
            throw(DimensionMismatch("Harmonic $(size.(matrix.(harmonics), 1)) sizes don't match number of sites $n"))
        sort!(harmonics)
        (isempty(harmonics) || !iszero(dcell(first(harmonics)))) && pushfirst!(harmonics,
            Harmonic(zero(SVector{L,Int}), HybridSparseMatrix(blockstruct, spzeros(B, n, n))))
        return new(lattice, blockstruct, harmonics, bloch)
    end
end

#region ## API ##

## AbstractHamiltonian

latdim(h::AbstractHamiltonian) = latdim(lattice(h))

bravais_matrix(h::AbstractHamiltonian) = bravais_matrix(lattice(h))

norbitals(h::AbstractHamiltonian) = blocksizes(blockstructure(h))

blockeltype(h::AbstractHamiltonian) = blockeltype(blockstructure(h))

blocktype(h::AbstractHamiltonian) = blocktype(blockstructure(h))

nsites(h::AbstractHamiltonian) = nsites(lattice(h))

flatsize(h::AbstractHamiltonian, args...) = flatsize(blockstructure(h), args...)

flatrange(h::AbstractHamiltonian, iunflat) = flatrange(blockstructure(h), iunflat)

flatrange(h::AbstractHamiltonian, name::Symbol) =
    sublatorbrange(blockstructure(h), sublatindex(lattice(h), name))

zerocell(h::AbstractHamiltonian) = zerocell(lattice(h))

zerocellsites(h::AbstractHamiltonian, i) = zerocellsites(lattice(h), i)

# OpenHamiltonian is not <: AbstractHamiltonian
ncontacts(h::AbstractHamiltonian) = 0

function harmonic_index(h::AbstractHamiltonian, dn)
    for (i, har) in enumerate(harmonics(h))
        dcell(har) == dn && return har, i
    end
    boundserror(harmonics(h), dn)
    return first(harmonics(h)), 1  # unreachable
end

# Unless params are given, it returns the Hamiltonian with defaults parameters
default_hamiltonian(h::AbstractHamiltonian; params...) = h(; params...)

# type-stable computation of common blocktype (for e.g. combine)
blocktype(h::AbstractHamiltonian, hs::AbstractHamiltonian...) =
    blocktype(promote_type(typeof.((h, hs...))...))
blocktype(::Type{<:AbstractHamiltonian{<:Any,<:Any,<:Any,B}}) where {B} = B

# lat must be the result of combining the lattices of h, hs...
function blockstructure(lat::Lattice{T}, h::AbstractHamiltonian{T}, hs::AbstractHamiltonian{T}...) where {T}
    B = blocktype(h, hs...)
    orbitals = sanitize_orbitals(vcat(norbitals.((h, hs...))...))
    subsizes = sublatlengths(lat)
    return OrbitalBlockStructure{B}(orbitals, subsizes)
end

similar_Array(h::AbstractHamiltonian{T}) where {T} =
    Matrix{Complex{T}}(undef, flatsize(h), flatsize(h))

## Hamiltonian

Hamiltonian(l::Lattice{T,E,L}, b::OrbitalBlockStructure{B}, h::Vector{Harmonic{T,L,B}}, bl) where {T,E,L,B} =
    Hamiltonian{T,E,L,B}(l, b, h, bl)

function Hamiltonian(l, b::OrbitalBlockStructure{B}, h) where {B}
    n = nsites(l)
    bloch = HybridSparseMatrix(b, spzeros(B, n, n))
    needs_initialization!(bloch)
    return Hamiltonian(l, b, h, bloch)
end

hamiltonian(h::Hamiltonian) = h

blockstructure(h::Hamiltonian) = h.blockstruct

lattice(h::Hamiltonian) = h.lattice

harmonics(h::Hamiltonian) = h.harmonics

bloch(h::Hamiltonian) = h.bloch

minimal_callsafe_copy(h::Hamiltonian) = Hamiltonian(
    lattice(h), blockstructure(h), copy.(harmonics(h)), copy_matrices(bloch(h)))

function flat_sync!(h::Hamiltonian)
    for har in harmonics(h)
        harmat = matrix(har)
        needs_flat_sync(harmat) && flat_sync!(harmat)
    end
    return h
end

Base.size(h::Hamiltonian, i...) = size(bloch(h), i...)
Base.axes(h::Hamiltonian, i...) = axes(bloch(h), i...)
Base.iszero(h::Hamiltonian) = all(iszero, harmonics(h))

Base.copy(h::Hamiltonian) = Hamiltonian(
    copy(lattice(h)), copy(blockstructure(h)), copy.(harmonics(h)), copy(bloch(h)))

copy_lattice(h::Hamiltonian) = Hamiltonian(
    copy(lattice(h)), blockstructure(h), harmonics(h), bloch(h))

copy_harmonics_shallow(h::Hamiltonian) = Hamiltonian(
    lattice(h), blockstructure(h), copy(harmonics(h)), bloch(h))

function LinearAlgebra.ishermitian(h::Hamiltonian)
    for hh in h.harmonics
        isassigned(h, -hh.dn) || return false
        flat(hh.h) ≈ h[-hh.dn]' || return false
    end
    return true
end

function Base.:(==)(h::Hamiltonian, h´::Hamiltonian)
    hs = sort(h.harmonics, by = har -> har.dn)
    hs´ = sort(h´.harmonics, by = har -> har.dn)
    equalharmonics = length(hs) == length(hs´) && all(splat(==), zip(hs, hs´))
    return h.lattice == h´.lattice && h.blockstruct == h´.blockstruct && equalharmonics
end

#endregion
#endregion

############################################################################################
# ParametricHamiltonian  -  see hamiltonian.jl for methods
#region

struct ParametricHamiltonian{T,E,L,B,M<:NTuple{<:Any,AppliedModifier}} <: AbstractHamiltonian{T,E,L,B}
    hparent::Hamiltonian{T,E,L,B}
    h::Hamiltonian{T,E,L,B}        # To be modified upon application of parameters
    modifiers::M                   # Tuple of AppliedModifier's. Cannot FunctionWrapper them
                                   # because they involve kwargs
    allptrs::Vector{Vector{Int}}   # allptrs are all modified ptrs in each harmonic (needed for reset!)
    allparams::Vector{Symbol}
end

#region ## API ##

# Note: this gives the *modified* hamiltonian, not parent
hamiltonian(h::ParametricHamiltonian) = h.h

bloch(h::ParametricHamiltonian) = h.h.bloch

parameters(h::ParametricHamiltonian) = h.allparams

modifiers(h::ParametricHamiltonian) = h.modifiers
modifiers(h::Hamiltonian) = ()

pointers(h::ParametricHamiltonian) = h.allptrs

# refers to hparent [not h.h, which is only used as the return of call!(ph, ω; ...)]
harmonics(h::ParametricHamiltonian) = harmonics(h.hparent)

blockstructure(h::ParametricHamiltonian) = blockstructure(parent(h))

blocktype(h::ParametricHamiltonian) = blocktype(parent(h))

lattice(h::ParametricHamiltonian) = lattice(hamiltonian(h))

function minimal_callsafe_copy(p::ParametricHamiltonian)
    h´ = minimal_callsafe_copy(p.h)
    modifiers´ = maybe_relink_serializer.(p.modifiers, Ref(h´))
    return ParametricHamiltonian(p.hparent, h´, modifiers´, p.allptrs, p.allparams)
end

Base.parent(h::ParametricHamiltonian) = h.hparent

Base.size(h::ParametricHamiltonian, i...) = size(parent(h), i...)

Base.copy(p::ParametricHamiltonian) = ParametricHamiltonian(
    copy(p.hparent), copy(p.h), p.modifiers, copy.(p.allptrs), copy(p.allparams))

LinearAlgebra.ishermitian(h::ParametricHamiltonian) =
    argerror("`ishermitian(::ParametricHamiltonian)` not supported, as the result can depend on the values of parameters.")

copy_lattice(p::ParametricHamiltonian) = ParametricHamiltonian(
    copy_lattice(p.hparent), p.h, p.modifiers, p.allptrs, p.allparams)

copy_harmonics_shallow(p::ParametricHamiltonian) = ParametricHamiltonian(
    copy_harmonics_shallow(p.hparent), copy_harmonics_shallow(p.h), p.modifiers, p.allptrs, p.allparams)

#endregion
#endregion

############################################################################################
# Mesh  -  see mesh.jl for methods
#region

abstract type AbstractMesh{V,S} end

struct Mesh{V,S} <: AbstractMesh{V,S}    # S-1 is the manifold dimension
    verts::Vector{V}
    neighs::Vector{Vector{Int}}          # all neighbors neighs[i][j] of vertex i
    simps::Vector{NTuple{S,Int}}         # list of simplices, each a group of S neighboring
                                         # vertex indices
end

#region ## Constructors ##

function Mesh{S}(verts, neighs) where {S}
    simps  = build_cliques(neighs, Val(S))
    return Mesh(verts, neighs, simps)
end

#endregion

#region ## API ##

dim(::AbstractMesh{<:Any,S}) where {S} = S - 1

coordinates(s::AbstractMesh) = (coordinates(v) for v in vertices(s))
coordinates(s::AbstractMesh, i::Int) = coordinates(vertices(s, i))

nvertices(m::Mesh) = length(m.verts)

vertices(m::Mesh) = m.verts
vertices(m::Mesh, i) = m.verts[i]

neighbors(m::Mesh) = m.neighs
neighbors(m::Mesh, i::Int) = m.neighs[i]

neighbors_forward(m::Mesh, i::Int) = Iterators.filter(>(i), m.neighs[i])
neighbors_forward(v::Vector, i::Int) = Iterators.filter(>(i), v[i])

simplices(m::Mesh) = m.simps
simplices(m::Mesh, i::Int) = m.simps[i]

Base.copy(m::Mesh) = Mesh(copy(m.verts), copy.(m.neighs), copy(m.simps))

#endregion
#endregion

############################################################################################
# Spectrum and Bandstructure - see solvers/eigensolvers.jl for solver backends <: AbstractEigenSolver
#                    -  see bands.jl for methods
# AppliedEigenSolver - wraps a solver vs ϕs, with a mapping and transform, into a FunctionWrapper
#region

abstract type AbstractEigenSolver end

const EigenComplex{T} = Eigen{Complex{T},Complex{T},Matrix{Complex{T}},Vector{Complex{T}}}

const MatrixView{C} = SubArray{C,2,Matrix{C},Tuple{Base.Slice{Base.OneTo{Int}}, UnitRange{Int}}, true}

struct Spectrum{T<:AbstractFloat,B}
    eigen::EigenComplex{T}
    blockstruct::OrbitalBlockStructure{B}
end

struct AppliedEigenSolver{T<:AbstractFloat,L}
    solver::FunctionWrapper{EigenComplex{T},Tuple{SVector{L,T}}}
end

struct BandVertex{T<:AbstractFloat,E}
    coordinates::SVector{E,Complex{T}}       # SVector(momentum..., energy)
    states::MatrixView{Complex{T}}
end

# Subband: an AbstractMesh with manifold_dimension (S-1) = embedding_dimension (E) - 1
# and with interval search trees to allow slicing
# CAUTION: "embedding" dimension E here refers to the Mesh object (unrelated to Lattice's E)
#   unlike a Subband, a general Mesh can have S≠E, like a 1D curve (S=2) in  3D (E=3) space.
struct Subband{T,E} <: AbstractMesh{BandVertex{T,E},E}  # we restrict S == E
    mesh::Mesh{BandVertex{T,E},E}
    trees::NTuple{E,IntervalTree{T,IntervalValue{T,Int}}} # for interval searches
    projstates::Dict{Tuple{Int,Int},Matrix{Complex{T}}} # (simpind, vind) => projected_states
end

struct Bandstructure{T,E,L,B} # E = L+1
    subbands::Vector{Subband{T,E}}
    solvers::Vector{AppliedEigenSolver{T,L}}  # one per Julia thread
    blockstruct::OrbitalBlockStructure{B}
end

#region ## Constructors ##

Spectrum(eigen::Eigen, h::AbstractHamiltonian) = Spectrum(eigen, blockstructure(h))
Spectrum(eigen::Eigen, h, ::Missing) = Spectrum(eigen, h)

function Spectrum(ss::Vector{Subband{<:Any,1}}, os::OrbitalBlockStructure)
    ϵs = [energy(only(vertices(s))) for s in ss]
    ψs = stack(hcat, (states(only(vertices(s))) for s in ss))
    eigen = Eigen(ϵs, ψs)
    return Spectrum(eigen, os)
end

BandVertex(ke::SVector{N}, s::MatrixView{Complex{T}}) where {N,T} =
    BandVertex(SVector{N,Complex{T}}(ke), s)
BandVertex(ke, s::Matrix) = BandVertex(ke, view(s, :, 1:size(s, 2)))
BandVertex(k, e, s::Matrix) = BandVertex(k, e, view(s, :, 1:size(s, 2)))
BandVertex(k, e, s::SubArray) = BandVertex(vcat(k, e), s)

Subband(verts::Vector{<:BandVertex{<:Any,E}}, neighs::Vector) where {E} =
    Subband(Mesh{E}(verts, neighs))

function Subband(mesh::Mesh)
    verts, simps = vertices(mesh), simplices(mesh)
    orient_simplices!(simps, verts)                             # see mesh.jl
    trees = subband_trees(verts, simps)
    return Subband(mesh, trees)
end

function Subband(mesh::Mesh{<:BandVertex{T}}, trees) where {T}
    projs = Dict{Tuple{Int,Int},Matrix{Complex{T}}}()
    return Subband(mesh, trees, projs)
end

function subband_trees(verts::Vector{BandVertex{T,E}}, simps) where {T,E}
    trees = ntuple(Val(E)) do i
        list = [IntervalValue(shrinkright(extrema(j->coordinates(verts[j])[i], s))..., n)
                     for (n, s) in enumerate(simps)]
        sort!(list)
        return IntervalTree{T,IntervalValue{T,Int}}(list)
    end
    return trees
end

# Interval is closed, we want semiclosed on the left -> exclude the upper limit
shrinkright((x, y)) = (x, prevfloat(y))

#endregion

#region ## API ##

(s::AppliedEigenSolver{T,0})() where {T} = s.solver(SVector{0,T}())
(s::AppliedEigenSolver{T,L})(φs::SVector{L}) where {T,L} = s.solver(sanitize_SVector(SVector{L,T}, φs))
(s::AppliedEigenSolver{T,L})(φs::NTuple{L,Any}) where {T,L} = s.solver(sanitize_SVector(SVector{L,T}, φs))
(s::AppliedEigenSolver{T,L})(φs...) where {T,L} =
    throw(ArgumentError("AppliedEigenSolver call requires $L parameters/Bloch phases, received $φs"))

energies(s::Spectrum) = s.eigen.values

states(s::Spectrum) = s.eigen.vectors

blockstructure(s::Spectrum) = s.blockstruct
blockstructure(b::Bandstructure) = b.blockstruct

solvers(b::Bandstructure) = b.solvers

subbands(b::Bandstructure) = b.subbands

subbands(b::Bandstructure, i...) = getindex(b.subbands, i...)

nsubbands(b::Bandstructure) = nsubbands(subbands(b))
nsubbands(b::Vector{<:Subband}) = length(b)

nvertices(b::Bandstructure) = nvertices(subbands(b))
nvertices(b::Vector{<:Subband}) = sum(s->length(vertices(s)), b; init = 0)

nedges(b::Bandstructure) = nedges(subbands(b))
nedges(b::Vector{<:Subband}) = sum(s -> sum(length, neighbors(s)), b; init = 0) ÷ 2

nsimplices(b::Bandstructure) = nsimplices(subbands(b))
nsimplices(b::Vector{<:Subband}) = sum(s->length(simplices(s)), b)

# vertex coordinates can be complex, interally, but always appear real through the API
coordinates(s::SVector) = real(s)
coordinates(v::BandVertex) = real(v.coordinates)

energy(v::BandVertex) = last(v.coordinates)

base_coordinates(v::BandVertex) = SVector(Base.front(Tuple(coordinates(v))))

states(v::BandVertex) = v.states

degeneracy(v::BandVertex) = size(v.states, 2)

parentrows(v::BandVertex) = first(parentindices(v.states))
parentcols(v::BandVertex) = last(parentindices(v.states))

vertices(s::Subband, i...) = vertices(s.mesh, i...)

neighbors(s::Subband, i...) = neighbors(s.mesh, i...)

neighbors_forward(s::Subband, i) = neighbors_forward(s.mesh, i)

simplices(s::Subband, i...) = simplices(s.mesh, i...)

energy(s::Subband, vind::Int) = energy(vertices(s, vind))

energies(s::Subband, vinds::NTuple{D´,Int}) where {D´} =
    SVector{D´}(energy.(Ref(s), vinds))

base_coordinates(s::Subband, vind::Int) = base_coordinates(vertices(s, vind))
base_coordinates(s::Subband, vinds::NTuple{D,Int}) where {D} =
    reduce(hcat, base_coordinates.(Ref(s), vinds))

trees(s::Subband) = s.trees
trees(s::Subband, i::Int) = s.trees[i]

projected_states(s::Subband) = s.projstates

# last argument: saxes = ((dim₁, x₁), (dim₂, x₂)...)
function foreach_simplex(f, s::Subband, ((dim, k), xs...))
    for interval in intersect(trees(s, dim), (k, k))
        interval_in_slice!(interval, s, xs...) || continue
        sind = value(interval)
        f(sind)
    end
    return nothing
end

interval_in_slice!(interval, s, (dim, k), xs...) =
    interval in intersect(trees(s, dim), (k, k)) && interval_in_slice!(interval, s, xs...)
interval_in_slice!(interval, s) = true

mesh(s::Subband) = s.mesh
mesh(m::Mesh) = m

meshes(b::Bandstructure) = (mesh(s) for s in subbands(b))
meshes(s::Subband) = (mesh(s),)
meshes(s::Mesh) = (s,)
meshes(xs) = (mesh(x) for x in xs)

embdim(::AbstractMesh{<:SVector{E}}) where {E} = E

embdim(::AbstractMesh{<:BandVertex{<:Any,E}}) where {E} = E

meshdim(::AbstractMesh{<:Any,S}) where {S} = S

dims(m::AbstractMesh) = (embdim(m), meshdim(m))

Base.size(s::Spectrum, i...) = size(s.eigen.vectors, i...)

Base.isempty(s::Subband) = isempty(simplices(s))

Base.length(b::Bandstructure) = length(b.subbands)

#endregion
#endregion

############################################################################################
# SelfEnergySolvers - see solvers/selfenergy.jl for self-energy solvers
#region

abstract type AbstractSelfEnergySolver end
abstract type RegularSelfEnergySolver <: AbstractSelfEnergySolver end
abstract type ExtendedSelfEnergySolver <: AbstractSelfEnergySolver end

#endregion

############################################################################################
# Green solvers - see solvers/greensolvers.jl
#region

# Generic system-independent directives for solvers, e.g. GS.Schur()
abstract type AbstractGreenSolver end

# Application to a given OpenHamiltonian, but still independent from (ω; params...)
# It should support call!(::AppliedGreenSolver, ω; params...) -> GreenSolution
abstract type AppliedGreenSolver end

# Solver with fixed ω and params that can compute G[subcell, subcell´] or G[cell, cell´]
# It should also be able to return contact G with G[]
abstract type GreenSlicer{C<:Complex} end   # C is the eltype of the slice

#endregion

############################################################################################
# SelfEnergy - see solvers/selfenergy.jl
#   Wraps an AbstractSelfEnergySolver and a SiteSlice
#     -It produces Σs(ω)::AbstractMatrix defined over a SiteSlice
#     -If solver::ExtendedSelfEnergySolver -> 3 AbstractMatrix blocks over latslice+extended
#   AbstractSelfEnergySolvers can be associated with methods of attach(h, sargs...; kw...)
#   To associate such a method we add a SelfEnergy constructor that will be used by attach
#     - SelfEnergy(h::AbstractHamiltonian, sargs...; kw...) -> SelfEnergy
#region

struct SelfEnergy{T,E,L,S<:AbstractSelfEnergySolver}
    solver::S                                # returns AbstractMatrix block(s) over latslice
    orbslice::OrbitalSliceGrouped{T,E,L}     # sites on each unitcell with a selfenergy
    function SelfEnergy{T,E,L,S}(solver, orbslice) where {T,E,L,S<:AbstractSelfEnergySolver}
        isempty(orbslice) && argerror("Cannot create a self-energy over an empty LatticeSlice")
        return new(solver, orbslice)
    end
end

#region ## Constructors ##

SelfEnergy(solver::S, orbslice::OrbitalSliceGrouped{T,E,L}) where {T,E,L,S<:AbstractSelfEnergySolver} =
    SelfEnergy{T,E,L,S}(solver, orbslice)

#endregion

#region ## API ##

orbslice(Σ::SelfEnergy) = Σ.orbslice

solver(Σ::SelfEnergy) = Σ.solver

# check if we have any non-empty selfenergies
has_selfenergy(s::SelfEnergy) = has_selfenergy(solver(s))
has_selfenergy(s::AbstractSelfEnergySolver) = true
# see nothing.jl for override for the case of SelfEnergyEmptySolver

call!(Σ::SelfEnergy, ω; params...) = call!(Σ.solver, ω; params...)

call!_output(Σ::SelfEnergy) = call!_output(solver(Σ))

(Σ::SelfEnergy)(; params...) = SelfEnergy(Σ.solver(; params...), Σ.orbslice)

minimal_callsafe_copy(Σ::SelfEnergy) =
    SelfEnergy(minimal_callsafe_copy(Σ.solver), Σ.orbslice)

#endregion
#endregion

############################################################################################
# OpenHamiltonian
#    A collector of selfenergies `attach`ed to an AbstractHamiltonian
#region

struct OpenHamiltonian{T,E,L,H<:AbstractHamiltonian{T,E,L},S<:NTuple{<:Any,SelfEnergy}}
    h::H
    selfenergies::S
end

#region ## Constructors ##

OpenHamiltonian(h::AbstractHamiltonian) = OpenHamiltonian(h, ())

#endregion

#region ## API ##

selfenergies(oh::OpenHamiltonian) = oh.selfenergies

hamiltonian(oh::OpenHamiltonian) = oh.h

default_hamiltonian(oh::OpenHamiltonian) = default_hamiltonian(oh.h)

lattice(oh::OpenHamiltonian) = lattice(oh.h)

zerocell(h::OpenHamiltonian) = zerocell(parent(h))

ncontacts(h::OpenHamiltonian) = length(selfenergies(h))

attach(Σ::SelfEnergy) = oh -> attach(oh, Σ)
attach(args...; kw...) = oh -> attach(oh, args...; kw...)
attach(oh::OpenHamiltonian, args...; kw...) = attach(oh, SelfEnergy(oh.h, args...; kw...))
attach(oh::OpenHamiltonian, Σ::SelfEnergy) = OpenHamiltonian(oh.h, (oh.selfenergies..., Σ))
attach(h::AbstractHamiltonian, args...; kw...) = attach(h, SelfEnergy(h, args...; kw...))
attach(h::AbstractHamiltonian, Σ::SelfEnergy) = OpenHamiltonian(h, (Σ,))

# fallback for SelfEnergy constructor
SelfEnergy(h::AbstractHamiltonian, args...; kw...) = argerror("Unknown attach/SelfEnergy systax")

minimal_callsafe_copy(oh::OpenHamiltonian) =
    OpenHamiltonian(minimal_callsafe_copy(oh.h), minimal_callsafe_copy.(oh.selfenergies))

Base.size(oh::OpenHamiltonian, i...) = size(oh.h, i...)

Base.parent(oh::OpenHamiltonian) = oh.h

boundingbox(oh::OpenHamiltonian) =
    boundingbox(tupleflatten(boundingbox.(orbslice.(selfenergies(oh)))...))

#endregion
#endregion

############################################################################################
# Contacts - see greenfunction.jl
#    Collection of selfenergies supplemented with a ContactOrbitals
#    ContactOrbitals includes orbslice = flat merged Σlatslices + block info
#    Supports call!(c, ω; params...) -> (Σs::MatrixBlock...) over orbslice
#region

struct ContactOrbitals{L}
    orbsdict::CellOrbitalsGroupedDict{L}    # non-extended orbital indices for merged contact
    corbsdict::Vector{CellOrbitalsGroupedDict{L}}  # same for each contact (alias of Σ's)
    contactinds::Vector{Vector{Int}}        # orbital indices in orbdict for each contact
    offsets::Vector{Int}                    # orbsdict offset from number of orbs per cell
end

struct Contacts{L,N,S<:NTuple{N,SelfEnergy},O<:OrbitalSliceGrouped}
    selfenergies::S                         # one per contact, produce flat AbstractMatrices
    orbitals::ContactOrbitals{L}            # needed to extract site/subcell/contact blocks
    orbslice::O
end

const EmptyContacts{L} = Contacts{L,0,Tuple{}}

#region ## Constructors ##

ContactOrbitals{L}() where {L} =
    ContactOrbitals(CellOrbitalsGroupedDict{L}(), CellOrbitalsGroupedDict{L}[], Vector{Int}[], Int[])

function Contacts(oh::OpenHamiltonian)
    Σs = selfenergies(oh)
    Σorbslices = orbslice.(Σs)
    h = hamiltonian(oh)
    orbitals = ContactOrbitals(h, Σorbslices...)  # see greenfunction.jl for constructor
    oslice = OrbitalSliceGrouped(lattice(oh), cellsdict(orbitals))
    return Contacts(Σs, orbitals, oslice)
end

#endregion

#region ## API ##

cellsdict(c::ContactOrbitals) = c.orbsdict
cellsdict(c::ContactOrbitals, i::Integer) = c.corbsdict[i]

contactinds(c::ContactOrbitals) = c.contactinds
contactinds(c::ContactOrbitals, i) = c.contactinds[i]

ncontacts(c::Contacts) = ncontacts(c.orbitals)
ncontacts(c::ContactOrbitals) = length(c.corbsdict)

offsets(c::Contacts) = offsets(c.orbitals)
offsets(c::ContactOrbitals) = c.offsets

selfenergies(c::Contacts) = c.selfenergies
selfenergies(c::Contacts, i::Integer) = (check_contact_index(i, c); c.selfenergies[i])

has_selfenergy(c::Contacts) = any(has_selfenergy, selfenergies(c))

# c::Union{Contacts,ContactOrbitals} here
check_contact_index(i, c) = 1 <= i <= ncontacts(c) ||
    argerror("Cannot get contact $i, there are $(ncontacts(c)) contacts")

# for checks in contact construction
check_contact_slice(s::LatticeSlice) =
    isempty(s) && argerror("No contact sites found in selection")

contactorbitals(c::Contacts) = c.orbitals

function contact_orbslice(h; sites...)
    contactslice = getindex(lattice(h); sites...)
    check_contact_slice(contactslice)  # in case it is empty
    lsparent = sites_to_orbs(contactslice, h)
    return lsparent
end

orbslice(c::Contacts) = c.orbslice
orbslice(c::Contacts, ::Colon) = c.orbslice
orbslice(c::Contacts, i::Integer) = orbslice(selfenergies(c, i))

cellsdict(c::Contacts, i...) = cellsdict(c.orbitals, i...)

contactinds(c::Contacts, i...) = contactinds(c.orbitals, i...)

norbitals(c::ContactOrbitals) = norbitals(c.orbsdict)
norbitals(c::ContactOrbitals, i) = norbitals(c.corbsdict[i])

orbgroups(c::ContactOrbitals) = orbgroups(c.orbsdict)
orbgroups(c::ContactOrbitals, i) = orbgroups(c.corbsdict[i])

orbranges(c::ContactOrbitals) = orbranges(c.orbsdict)
orbranges(c::ContactOrbitals, i) = orbranges(c.corbsdict[i])

boundingbox(c::Contacts) = boundingbox(orbslice(c))

Base.isempty(c::Contacts) = isempty(selfenergies(c))

# Base.length(c::Contacts) = length(selfenergies(c)) # unused

minimal_callsafe_copy(c::Contacts) =
    Contacts(minimal_callsafe_copy.(c.selfenergies), c.orbitals, c.orbslice)

#endregion

#endregion

############################################################################################
# Green - see greenfunction.jl and solvers/green
#  General strategy:
#  -Contacts: Σs::Tuple(Selfenergy...) + contactBS -> call! produces MatrixBlocks for Σs
#      -SelfEnergy: latslice + solver -> call! produces flat matrices (one or three)
#  -GreenFunction: ham + c::Contacts + an AppliedGreenSolver = apply(GS.AbsSolver, ham, c)
#      -call!(::GreenFunction, ω; params...) -> call! ham + Contacts, returns GreenSolution
#      -AppliedGreenSolver: usually wraps the SelfEnergy flat matrices. call! -> GreenSlicer
#  -GreenSolution: ham, slicer, Σblocks, contactBS
#      -GreenSlicer: implements getindex to build g(ω)[rows, cols]
#region

struct GreenFunction{T,E,L,S<:AppliedGreenSolver,H<:AbstractHamiltonian{T,E,L},C<:Contacts}
    parent::H
    solver::S       # an AppliedGreenSolver generates a GreenSlicer for a given ω
    contacts::C
end

# Obtained with gω = call!(g::GreenFunction, ω; params...) or g(ω; params...)
# Allows gω[i, j] for i,j integer Σs indices ("contacts")
# Allows gω[cell, cell´] using T-matrix, with cell::Union{SVector,CellSites}
# Allows also view(gω, ...)
struct GreenSolution{T,E,L,S<:GreenSlicer,G<:GreenFunction{T,E,L},Σs}
    parent::G
    slicer::S       # gives G(ω; p...)[i,j] for i,j CellOrbitals, Colon or Integers
    contactΣs::Σs   # Tuple of selfenergies Σ(ω)::MatrixBlock or NTuple{3,MatrixBlock}, one per contact
    contactorbs::ContactOrbitals{L}
end

struct DiagIndices{K,V}   # represents Green indices to return only diagonal elements
    inds::V
    kernel::K
end

struct GreenIndices{I,R}
    inds::I
    orbinds::R  # orbinds = sites_to_orbs(inds)
end

# Obtained with gs = g[; siteselection...]
# Alows call!(gs, ω; params...) or gs(ω; params...)
#   required to do e.g. h |> attach(g´[sites´], couplingmodel; sites...)
struct GreenSlice{T,E,L,G<:GreenFunction{T,E,L},R<:GreenIndices,C<:GreenIndices}
    parent::G
    rows::R
    cols::C
end

#region ## Constuctors ##

function GreenSlice(parent, rows, cols)
    if rows isa DiagIndices || cols isa DiagIndices
        rows === cols || argerror("Diagonal indices should be identical for rows and columns")
    end
    rows´ = greenindices(rows, parent)
    cols´ = cols === rows ? rows´ : greenindices(cols, parent)
    return GreenSlice(parent, rows´, cols´)
end

# see sites_to_orbs in slices.jl
greenindices(inds, g) = GreenIndices(inds, sites_to_orbs(inds, g))
greenindices(g::GreenSlice) = g.rows, g.cols

#endregion

#region ## API ##

diagonal(inds; kernel = missing) = DiagIndices(inds, kernel)                      # exported
diagonal(; kernel = missing, kw...) = DiagIndices(siteselector(; kw...), kernel)  # exported

Base.parent(i::DiagIndices) = i.inds

kernel(i::DiagIndices) = i.kernel

norbitals_or_sites(i::DiagIndices{Missing}) = norbitals(i.inds)
norbitals_or_sites(i::DiagIndices) = nsites(i.inds)

# returns the Hamiltonian field
hamiltonian(g::Union{GreenFunction,GreenSolution,GreenSlice}) = hamiltonian(g.parent)

# Like the above, but it may not be === the field (it can be a copy with parameters applied)
# needed for qplot(g(; params...))
default_hamiltonian(g::GreenFunction) = default_hamiltonian(parent(g))  # default params

lattice(g::Union{GreenFunction,GreenSolution,GreenSlice}) = lattice(g.parent)

latslice(g::GreenFunction, i) = orbslice(g.contacts, i)

# function latslice(g::GreenFunction, ls::LatticeSlice)
#     lattice(g) === lattice(ls) || internalerror("latslice: parent lattice mismatch")
#     return ls
# end
# latslice(g::GreenFunction, is::SiteSelector) = lattice(g)[is]
# latslice(g::GreenFunction; kw...) = latslice(g, siteselector(; kw...))

zerocell(g::Union{GreenFunction,GreenSolution,GreenSlice}) = zerocell(lattice(g))

solver(g::GreenFunction) = g.solver

contacts(g::GreenFunction) = g.contacts
contacts(g::Union{GreenSolution,GreenSlice}) = contacts(parent(g))

ncontacts(g::GreenFunction) = ncontacts(g.contacts)
ncontacts(g::Union{GreenSolution,GreenSlice}) = ncontacts(parent(g))

slicer(g::GreenSolution) = g.slicer

selfenergies(g::GreenFunction) = selfenergies(contacts(g))
selfenergies(g::GreenSolution) = g.contactΣs

has_selfenergy(g::Union{GreenFunction,GreenSlice,GreenSolution}) =
    has_selfenergy(contacts(g))

contactorbitals(g::GreenFunction) = contactorbitals(g.contacts)
contactorbitals(g::GreenSolution) = g.contactorbs
contactorbitals(g::GreenSlice) = contactorbitals(parent(g))

blockstructure(g::GreenFunction) = blockstructure(hamiltonian(g))
blockstructure(g::GreenSolution) = blockstructure(hamiltonian(g))
blockstructure(g::GreenSlice) = blockstructure(parent(g))

norbitals(g::GreenFunction) = norbitals(g.parent)
norbitals(g::GreenSlice) = norbitals(g.parent.parent)

contactinds(g::GreenFunction, i...) = contactinds(contacts(g), i...)
contactinds(g::Union{GreenSolution,GreenSlice}, i...) = contactinds(contactorbitals(g), i...)

greenfunction(g::GreenSlice) = g.parent

rows(g::GreenSlice) = g.rows.inds

cols(g::GreenSlice) = g.cols.inds

orbrows(g::GreenSlice) = g.rows.orbinds

orbcols(g::GreenSlice) = g.cols.orbinds

Base.axes(g::GreenSlice) = (orbrows(g), orbcols(g))

# ifelse(rows && cols are contacts, (rows, cols), (orbrows, orbcols))
# I.e: if rows, cols are contact indices retrieve them instead of orbslices.
orbinds_or_contactinds(g) = orbinds_or_contactinds(rows(g), cols(g), orbrows(g), orbcols(g))
orbinds_or_contactinds(
    r::Union{Colon,Integer,DiagIndices{<:Any,Colon},DiagIndices{<:Any,<:Integer}},
    c::Union{Colon,Integer,DiagIndices{<:Any,Colon},DiagIndices{<:Any,<:Integer}}, _, _) = (r, c)
orbinds_or_contactinds(_, _, or, oc) = (or, oc)

Base.parent(g::GreenFunction) = g.parent
Base.parent(g::GreenSolution) = g.parent
Base.parent(g::GreenSlice) = g.parent

Base.size(g::GreenFunction, i...) = size(g.parent, i...)
Base.size(g::GreenSolution, i...) = size(g.parent, i...)

flatsize(g::GreenFunction, i...) = flatsize(g.parent, i...)
flatsize(g::GreenSolution, i...) = flatsize(g.parent, i...)

similar_Array(gs::GreenSlice{T}) where {T} =
    matrix_or_vector(Complex{T}, orbrows(gs), orbcols(gs))
matrix_or_vector(C, r, c) = Matrix{C}(undef, norbitals(r), norbitals(c))
matrix_or_vector(C, r::DiagIndices, ::DiagIndices) = Vector{C}(undef, norbitals_or_sites(r))

boundaries(g::GreenFunction) = boundaries(solver(g))
# fallback (for solvers without boundaries, or for OpenHamiltonian)
boundaries(_) = ()

boundingbox(g::GreenFunction) = isempty(contacts(g)) ?
    (zerocell(lattice(g)), zerocell(lattice(g))) : boundingbox(contacts(g))

copy_lattice(g::GreenFunction) = GreenFunction(copy_lattice(g.parent), g.solver, g.contacts)
copy_lattice(g::GreenSolution) = GreenSolution(
    copy_lattice(g.parent), g.slicer, g.contactΣs, g.contactbs)
copy_lattice(g::GreenSlice) = GreenSlice(
    copy_lattice(g.parent), g.rows, g.cols)

function minimal_callsafe_copy(g::GreenFunction)
    parent´ = minimal_callsafe_copy(g.parent)
    contacts´ = minimal_callsafe_copy(g.contacts)
    solver´ = minimal_callsafe_copy(g.solver, parent´, contacts´)
    return GreenFunction(parent´, solver´, contacts´)
end

function minimal_callsafe_copy(g::GreenSolution)
    parentg´ = minimal_callsafe_copy(g.parent)
    parentham = hamiltonian(parentg´)
    parentcontacts = contacts(parentg´)
    slicer´ = minimal_callsafe_copy(g.slicer, parentham, parentcontacts)
    g´ = GreenSolution(parentg´, slicer´, g.contactΣs, g.contactorbs)
    return g´
end

minimal_callsafe_copy(g::GreenSlice) =
    GreenSlice(minimal_callsafe_copy(g.parent), g.rows, g.cols)

Base.:(==)(g::GreenFunction, g´::GreenFunction) = function_not_defined("==")
Base.:(==)(g::GreenSolution, g´::GreenSolution) = function_not_defined("==")
Base.:(==)(g::GreenSlice, g´::GreenSlice) = function_not_defined("==")

#endregion
#endregion

############################################################################################
# Operator - Hamiltonian-like operator representing observables other than a Hamiltonian
#   It works as a wrapper of an AbstractHamiltonian, see observables.jl for constructors
# VectorOperator - like the above for a collection of AbstractHamiltonians
# BarebonesOperator - same thing but with arbitrary element type and no support for call!
#region

struct Operator{H<:AbstractHamiltonian}
    h::H
end

struct BarebonesHarmonic{L,B}
    dn::SVector{L,Int}
    mat::SparseMatrixCSC{B,Int}
end

struct BarebonesOperator{L,B}
    harmonics::Dictionary{SVector{L,Int},BarebonesHarmonic{L,B}}
end

#region ## Constructors ##

BarebonesOperator(harmonics::Vector) =
    BarebonesOperator(index(dcell, BarebonesHarmonic.(harmonics)))

BarebonesHarmonic(har) = BarebonesHarmonic(dcell(har), sparse(har))

#endregion

#region ## API ##

hamiltonian(o::Operator) = o.h

harmonics(o::BarebonesOperator) = o.harmonics

matrix(h::BarebonesHarmonic) = h.mat

dcell(h::BarebonesHarmonic) = h.dn

(o::Operator)(φ...; kw...) = o.h(φ...; kw...)

call!(o::Operator, φ...; kw...) = call!(o.h, φ...; kw...)

Base.getindex(o::Operator, i...) = getindex(o.h, i...)

Base.eltype(::BarebonesOperator{<:Any,B}) where {B} = B

Base.size(o::BarebonesOperator, is...) = size(matrix(first(harmonics(o))), is...)

Base.getindex(o::BarebonesOperator{L}, dn) where {L} =
    getindex(o, sanitize_SVector(SVector{L,Int}, dn))

Base.getindex(o::BarebonesOperator{L}, dn::SVector{L,Int}) where {L} =
    matrix(harmonics(o)[dn])

# Unlike o[dn][i, j], o[si::AnyCellSites, sj::AnyCellSites] returns a zero if !haskey(dn)
function Base.getindex(o::BarebonesOperator{L}, i::AnyCellSites, j::AnyCellSites = i) where {L}
    i´, j´ = sanitize_cellindices(i, Val(L)), sanitize_cellindices(j, Val(L))
    dn = cell(j´) - cell(i´)
    si, sj = siteindices(i´), siteindices(j´)
    if haskey(harmonics(o), dn)
        x = o[dn][si, sj]
    else
        checkbounds(Bool, matrix(first(harmonics(o))), si, sj)
        x = zero(eltype(o))
    end
    return x
end

SparseArrays.nnz(h::BarebonesOperator) = sum(har -> nnz(matrix(har)), harmonics(h))

#endregion
#endregion

############################################################################################
# OrbitalSliceArray: array type over orbital slice - see specialmatrices.jl
#   orbaxes is a tuple of OrbitalSlice's or Missing's, one per dimension
#   if missing, the dimension does not span orbitals but something else
#region

struct OrbitalSliceArray{C,N,M<:AbstractArray{C,N},A<:NTuple{N,Union{OrbitalSliceGrouped,Missing}}} <: AbstractArray{C,N}
    parent::M
    orbaxes::A
end

const OrbitalSliceVector{C,V,A} = OrbitalSliceArray{C,1,V,A}
const OrbitalSliceMatrix{C,M,A} = OrbitalSliceArray{C,2,M,A}

OrbitalSliceVector(v::AbstractVector, axes) = OrbitalSliceArray(v, axes)
OrbitalSliceMatrix(m::AbstractMatrix, axes) = OrbitalSliceArray(m, axes)

orbaxes(a::OrbitalSliceArray) = a.orbaxes

Base.parent(a::OrbitalSliceArray) = a.parent

#endregion

############################################################################################
# Hartree and Fock
#region

# struct Hartree{D<:DensityMatrix}
#     rho::
# end

#endregion<|MERGE_RESOLUTION|>--- conflicted
+++ resolved
@@ -244,11 +244,8 @@
 cells(ap::AppliedSiteSelector) = ap.cells
 dcells(ap::AppliedHopSelector) = ap.dcells
 
-<<<<<<< HEAD
-=======
 hoprange(s::HopSelector) = s.range
 
->>>>>>> 5d2e6ee4
 includeonsite(ap::AppliedHopSelector) = ap.includeonsite
 
 # if isempty(s.dcells) or isempty(s.sublats), none were specified, so we must accept any
